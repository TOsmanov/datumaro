---
title: 'Cityscapes'
linkTitle: 'Cityscapes'
description: ''
weight: 2
---

## Format specification

Cityscapes format overview is available [here](https://www.cityscapes-dataset.com/dataset-overview/).

Cityscapes format specification is available [here](https://github.com/mcordts/cityscapesScripts#the-cityscapes-dataset).

Supported annotation types:
- `Masks`

Supported annotation attributes:
- `is_crowd` (boolean). Specifies if the annotation label can
  distinguish between different instances.
  If `False`, the annotation `id` field encodes the instance id.

## Import Cityscapes dataset

The Cityscapes dataset is available for free [download](https://www.cityscapes-dataset.com/downloads/).

A Datumaro project with a Cityscapes source can be created in the following way:

``` bash
datum create
datum import --format cityscapes <path/to/dataset>
```

Cityscapes dataset directory should have the following structure:

<!--lint disable fenced-code-flag-->
```
└─ Dataset/
    ├── dataset_meta.json # a list of non-Cityscapes labels (optional)
    ├── label_colors.txt # a list of non-Cityscapes labels in other format (optional)
    ├── imgsFine/
    │   ├── leftImg8bit
    │   │   ├── <split: train,val, ...>
    │   │   |   ├── {city1}
    │   │   │   |   ├── {city1}_{seq:[0...6]}_{frame:[0...6]}_leftImg8bit.png
    │   │   │   │   └── ...
    │   │   |   ├── {city2}
    │   │   │   └── ...
    │   │   └── ...
    └── gtFine/
        ├── <split: train,val, ...>
        │   ├── {city1}
        │   |   ├── {city1}_{seq:[0...6]}_{frame:[0...6]}_gtFine_color.png
        │   |   ├── {city1}_{seq:[0...6]}_{frame:[0...6]}_gtFine_instanceIds.png
        │   |   ├── {city1}_{seq:[0...6]}_{frame:[0...6]}_gtFine_labelIds.png
        │   │   └── ...
        │   ├── {city2}
        │   └── ...
        └── ...
```

Annotated files description:
1. `*_leftImg8bit.png` - left images in 8-bit LDR format
1. `*_color.png` - class labels encoded by its color
1. `*_labelIds.png` - class labels are encoded by its index
1. `*_instanceIds.png` - class and instance labels encoded by an instance ID.
  The pixel values encode class and the individual instance: the integer part
  of a division by 1000 of each ID provides class ID, the remainder
  is the instance ID. If a certain annotation describes multiple instances,
  then the pixels have the regular ID of that class

To add custom classes, you can use [`dataset_meta.json`](/docs/user-manual/supported_formats/#dataset-meta-file)
and `label_colors.txt`.
If the `dataset_meta.json` is not represented in the dataset, then
`label_colors.txt` will be imported if possible.

In `label_colors.txt` you can define custom color map and non-cityscapes labels,
for example:

```
# label_colors [color_rgb name]
0 124 134 elephant
```

To make sure that the selected dataset has been added to the project, you can
run `datum project info`, which will display the project information.

## Export to other formats

Datumaro can convert a Cityscapes dataset into any other format [Datumaro supports](/docs/user-manual/supported_formats/).
To get the expected result, convert the dataset to formats
that support the segmentation task (e.g. PascalVOC, CamVID, etc.)

There are several ways to convert a Cityscapes dataset to other dataset
formats using CLI:

``` bash
datum create
datum import -f cityscapes <path/to/cityscapes>
datum export -f voc -o <output/dir>
```
or
``` bash
datum convert -if cityscapes -i <path/to/cityscapes> \
    -f voc -o <output/dir> -- --save-images
```

Or, using Python API:

```python
<<<<<<< HEAD
from datumaro import Dataset
=======
import datumaro as dm
>>>>>>> 5c5f7480

dataset = dm.Dataset.import_from('<path/to/dataset>', 'cityscapes')
dataset.export('save_dir', 'voc', save_images=True)
```

## Export to Cityscapes

There are several ways to convert a dataset to Cityscapes format:

``` bash
# export dataset into Cityscapes format from existing project
datum export -p <path/to/project> -f cityscapes -o <output/dir> \
    -- --save-images
```
``` bash
# converting to Cityscapes format from other format
datum convert -if voc -i <path/to/dataset> \
    -f cityscapes -o <output/dir> -- --save-images
```

Extra options for exporting to Cityscapes format:
- `--save-images` allow to export dataset with saving images
  (by default `False`)
- `--image-ext IMAGE_EXT` allow to specify image extension
  for exporting dataset (by default - keep original or use `.png`, if none)
- `--save-dataset-meta` - allow to export dataset with saving dataset meta
  file (by default `False`)
- `--label_map` allow to define a custom colormap. Example:

``` bash
# mycolormap.txt :
# 0 0 255 sky
# 255 0 0 person
#...
datum export -f cityscapes -- --label-map mycolormap.txt
```
or you can use original cityscapes colomap:
``` bash
datum export -f cityscapes -- --label-map cityscapes
```

## Examples

Datumaro supports filtering, transformation, merging etc. for all formats
and for the Cityscapes format in particular. Follow the
[user manual](/docs/user-manual/)
to get more information about these operations.

There are several examples of using Datumaro operations to solve
particular problems with a Cityscapes dataset:

### Example 1. Load the original Cityscapes dataset and convert to Pascal VOC

```bash
datum create -o project
datum import -p project -f cityscapes ./Cityscapes/
datum stats -p project
datum export -p project -o dataset/ -f voc -- --save-images
```

### Example 2. Create a custom Cityscapes-like dataset

```python
<<<<<<< HEAD
import numpy as np
from datumaro import Mask, Dataset, DatasetItem
=======
from collections import OrderedDict
>>>>>>> 5c5f7480

import numpy as np
import datumaro as dm
import datumaro.plugins.cityscapes_format as Cityscapes

label_map = OrderedDict()
label_map['background'] = (0, 0, 0)
label_map['label_1'] = (1, 2, 3)
label_map['label_2'] = (3, 2, 1)
categories = Cityscapes.make_cityscapes_categories(label_map)

dataset = dm.Dataset.from_iterable([
    dm.DatasetItem(id=1,
        image=np.ones((1, 5, 3)),
        annotations=[
            dm.Mask(image=np.array([[1, 0, 0, 1, 1]]), label=1),
            dm.Mask(image=np.array([[0, 1, 1, 0, 0]]), label=2, id=2,
                attributes={'is_crowd': False}),
        ]
    ),
], categories=categories)

dataset.export('./dataset', format='cityscapes')
```

Examples of using this format from the code can be found in
[the format tests](https://github.com/openvinotoolkit/datumaro/tree/develop/tests/test_cityscapes_format.py)<|MERGE_RESOLUTION|>--- conflicted
+++ resolved
@@ -107,11 +107,7 @@
 Or, using Python API:
 
 ```python
-<<<<<<< HEAD
-from datumaro import Dataset
-=======
 import datumaro as dm
->>>>>>> 5c5f7480
 
 dataset = dm.Dataset.import_from('<path/to/dataset>', 'cityscapes')
 dataset.export('save_dir', 'voc', save_images=True)
@@ -175,12 +171,7 @@
 ### Example 2. Create a custom Cityscapes-like dataset
 
 ```python
-<<<<<<< HEAD
-import numpy as np
-from datumaro import Mask, Dataset, DatasetItem
-=======
 from collections import OrderedDict
->>>>>>> 5c5f7480
 
 import numpy as np
 import datumaro as dm
