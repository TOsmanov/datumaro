--- conflicted
+++ resolved
@@ -341,12 +341,8 @@
 datum transform -t random_sampler -- -k 20 -s train
 ```
 
-<<<<<<< HEAD
 ##### `random_label_sampler`
-<a id="random_label_sampler-transform"></a>
-=======
-##### `random_label_sampler` <a id="label_random_sampler-transform"></a>
->>>>>>> 981dc0ac
+<a id="label_random_sampler-transform"></a>
 
 Sampler that keeps at least the required number of annotations of
 each class in the dataset for each subset separately.
