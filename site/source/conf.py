--- conflicted
+++ resolved
@@ -13,7 +13,6 @@
 import os
 import re
 import sys
-import re
 
 sys.path.insert(0, os.path.abspath('../..'))
 
@@ -93,10 +92,6 @@
 def replace(app, what, name, obj, options, lines):
     for i, line in enumerate(lines):
         if line:
-<<<<<<< HEAD
-            lines[i] = lines[i].replace("- iterable -", "iterable:")
-=======
->>>>>>> 78965c24
             prog = str('%(prog)s')
             prog_name = re.sub(r'([A-Z])', r'_\1', name.split('.')[-1])[1:]
             lines[i] = lines[i].replace(prog, prog_name.lower())
