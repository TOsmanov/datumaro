--- conflicted
+++ resolved
@@ -93,10 +93,6 @@
 def replace(app, what, name, obj, options, lines):
     for i, line in enumerate(lines):
         if line:
-<<<<<<< HEAD
-=======
-            lines[i] = lines[i].replace("- iterable -", "iterable:")
->>>>>>> a79d8aa5
             prog = str('%(prog)s')
             prog_name = re.sub(r'([A-Z])', r'_\1', name.split('.')[-1])[1:]
             lines[i] = lines[i].replace(prog, prog_name.lower())
