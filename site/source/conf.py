# Copyright (C) 2021-2022 Intel Corporation
#
# SPDX-License-Identifier: MIT

# Configuration file for the Sphinx documentation builder.
#
# This file only contains a selection of the most common options. For a full
# list see the documentation:
# https://www.sphinx-doc.org/en/master/usage/configuration.html

# -- Path setup --------------------------------------------------------------

# If extensions (or modules to document with autodoc) are in another directory,
# add these directories to sys.path here. If the directory is relative to the
# documentation root, use os.path.abspath to make it absolute, like shown here.

import os
import re
import sys

sys.path.insert(0, os.path.abspath('../..'))

from datumaro.version import VERSION

# -- Project information -----------------------------------------------------

project = 'Datumaro API documentation'
author = 'Intel'

# The full version, including alpha/beta/rc tags
release = VERSION


# -- General configuration ---------------------------------------------------

# Add any Sphinx extension module names here, as strings. They can be
# extensions coming with Sphinx (named 'sphinx.ext.*') or your custom
# ones.
extensions = [
    'sphinx.ext.napoleon', # Support for NumPy and Google style docstrings
    'sphinx.ext.autodoc',  # Core library for html generation from docstrings
    'sphinx.ext.viewcode', # Find the source files
    'sphinx_copybutton', # Copy buttons for code blocks
<<<<<<< HEAD
=======
    'sphinx.ext.autosectionlabel', # Refer sections its title
>>>>>>> 6f1f0016
    'sphinx.ext.intersphinx', # Generate links to the documentation
                              # of objects in external projects
]

# Add any paths that contain templates here, relative to this directory.
templates_path = ['_templates', ]

# List of patterns, relative to source directory, that match files and
# directories to ignore when looking for source files.
# This pattern also affects html_static_path and html_extra_path.
exclude_patterns = [ ]


# -- Options for HTML output -------------------------------------------------

# The theme to use for HTML and HTML Help pages. See the documentation for
# a list of builtin themes.

html_theme = 'sphinx_rtd_theme'
html_theme_path = ['_themes', ]
html_theme_options = {
    'prev_next_buttons_location': 'bottom',
    'style_external_links': True,
    'vcs_pageview_mode': '',
    'style_nav_header_background': '#30638E',
    # Toc options
    'titles_only': False,
    'display_version': True,
}

# Add any paths that contain custom static files (such as style sheets) here,
# relative to this directory. They are copied after the builtin static files,
# so a file named "default.css" will overwrite the builtin "default.css".
html_static_path = ['_static', ]
html_css_files = ['custom.css', ]

# -- Extension configuration -------------------------------------------------
autodoc_docstring_signature = True
autodoc_member_order = 'bysource'
intersphinx_mapping = {
    'python': ('https://docs.python.org/3', None),
    'numpy': ('https://numpy.org/doc/stable/', None),
}

nitpick_ignore_regex = [
    ('py:class', r"^(.*[\s\"(\._)]+.*)+$"), # Hiding warnings contain ' ', '"' or '._'
<<<<<<< HEAD
=======
    ('py:class', ''),
>>>>>>> 6f1f0016
]

# Members to be included.
include_members_list = [
    '__init__',
    '__iter__',
    '__eq__',
    '__len__',
    '__contains__',
    '__getitem__',
]

def skip_member(app, what, name, obj, skip, options):
    if all(name != a for a in include_members_list):
        return name.startswith('_')

def replace(app, what, name, obj, options, lines):
<<<<<<< HEAD
    names = re.sub(r'([A-Z])', r' \1', name.replace('_', '').split('.')[-1]).split()
    for n, a in enumerate(names):
        if a.lower() in name.split('.')[-2]:
            names.pop(n)
    prog_name = '_'.join(names).lower()
=======
    exclude_plugins_name = ['transform', 'extractor', 'converter', 'launcher',
    'importer', 'validator']
    names = re.sub(r'([A-Z])', r' \1', name.replace('_', '').split('.')[-1]).split()
    for n, a in enumerate(names):
        if len(a) != 1:
            for b in exclude_plugins_name:
                if a.lower() == b:
                    names.pop(n)
    if all(1 == len(a) for a in names):
        prog_name = ''.join(names).lower()
    else:
        prog_name = '_'.join(names).lower()
>>>>>>> 6f1f0016
    for i, line in enumerate(lines):
        if line:
            prog = str('%(prog)s')
            lines[i] = lines[i].replace(prog, prog_name)
            lines[i] = lines[i].replace("'frame_'", r"'frame\_'") # fix unwanted link
            if not "'|n'" in lines[i]:
                if not "'|s'" in lines[i]:
                    lines[i] = lines[i].replace("|n", "\n").replace("|s", " ")

def setup(app):
    app.connect('autodoc-skip-member', skip_member)
    app.connect('autodoc-process-docstring', replace)<|MERGE_RESOLUTION|>--- conflicted
+++ resolved
@@ -41,12 +41,10 @@
     'sphinx.ext.autodoc',  # Core library for html generation from docstrings
     'sphinx.ext.viewcode', # Find the source files
     'sphinx_copybutton', # Copy buttons for code blocks
-<<<<<<< HEAD
-=======
     'sphinx.ext.autosectionlabel', # Refer sections its title
->>>>>>> 6f1f0016
     'sphinx.ext.intersphinx', # Generate links to the documentation
                               # of objects in external projects
+    'sphinxcontrib.mermaid', # allows Mermaid graphs
 ]
 
 # Add any paths that contain templates here, relative to this directory.
@@ -91,10 +89,7 @@
 
 nitpick_ignore_regex = [
     ('py:class', r"^(.*[\s\"(\._)]+.*)+$"), # Hiding warnings contain ' ', '"' or '._'
-<<<<<<< HEAD
-=======
     ('py:class', ''),
->>>>>>> 6f1f0016
 ]
 
 # Members to be included.
@@ -112,13 +107,6 @@
         return name.startswith('_')
 
 def replace(app, what, name, obj, options, lines):
-<<<<<<< HEAD
-    names = re.sub(r'([A-Z])', r' \1', name.replace('_', '').split('.')[-1]).split()
-    for n, a in enumerate(names):
-        if a.lower() in name.split('.')[-2]:
-            names.pop(n)
-    prog_name = '_'.join(names).lower()
-=======
     exclude_plugins_name = ['transform', 'extractor', 'converter', 'launcher',
     'importer', 'validator']
     names = re.sub(r'([A-Z])', r' \1', name.replace('_', '').split('.')[-1]).split()
@@ -131,7 +119,6 @@
         prog_name = ''.join(names).lower()
     else:
         prog_name = '_'.join(names).lower()
->>>>>>> 6f1f0016
     for i, line in enumerate(lines):
         if line:
             prog = str('%(prog)s')
