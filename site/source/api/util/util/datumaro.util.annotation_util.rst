annotation\_util module
-----------------------

.. automodule:: datumaro.util.annotation_util

   .. autofunction:: find_instances

   .. autofunction:: find_group_leader

<<<<<<< HEAD
   .. autodata:: BboxCoords

   .. autodata:: Shape

   .. autodata:: SpatialAnnotation
=======
   .. autoclass:: BboxCoords

   .. autodata:: Shape

   .. autoclass:: SpatialAnnotation
>>>>>>> 6f1f0016

   .. autofunction:: _get_bbox

   .. autofunction:: max_bbox

   .. autofunction:: mean_bbox

   .. autofunction:: softmax

   .. autofunction:: nms

   .. autofunction:: bbox_iou

   .. autofunction:: segment_iou

   .. autofunction:: PDJ

   .. autofunction:: OKS

   .. autofunction:: approximate_line

   .. autofunction:: make_label_id_mapping<|MERGE_RESOLUTION|>--- conflicted
+++ resolved
@@ -7,19 +7,11 @@
 
    .. autofunction:: find_group_leader
 
-<<<<<<< HEAD
-   .. autodata:: BboxCoords
-
-   .. autodata:: Shape
-
-   .. autodata:: SpatialAnnotation
-=======
    .. autoclass:: BboxCoords
 
    .. autodata:: Shape
 
    .. autoclass:: SpatialAnnotation
->>>>>>> 6f1f0016
 
    .. autofunction:: _get_bbox
 
