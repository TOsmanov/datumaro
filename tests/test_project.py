--- conflicted
+++ resolved
@@ -5,7 +5,6 @@
 
 from unittest import TestCase, skipIf, skip
 
-<<<<<<< HEAD
 from datumaro.components.project import (Project, BuildStageType,
     GitWrapper, DvcWrapper)
 from datumaro.components.dataset import Dataset, DEFAULT_FORMAT
@@ -15,15 +14,6 @@
 from datumaro.components.extractor import (Extractor, DatasetItem,
     Label, LabelCategories, AnnotationType, Transform
 )
-=======
-from datumaro.components.project import Project, Environment
-from datumaro.components.config_model import Source, Model
-from datumaro.components.launcher import Launcher, ModelTransform
-from datumaro.components.extractor import (Extractor, DatasetItem,
-    Label, LabelCategories, AnnotationType)
-from datumaro.components.config import Config, DefaultConfig, SchemaBuilder
-from datumaro.components.dataset import Dataset, DEFAULT_FORMAT
->>>>>>> c473ba9f
 from datumaro.util.test_utils import TestDir, compare_datasets
 
 
@@ -93,6 +83,34 @@
         self.assertEqual(added.format, origin.format)
         self.assertEqual(added.options, origin.options)
 
+    def test_can_make_dataset(self):
+        class CustomExtractor(Extractor):
+            def __iter__(self):
+                return iter([
+                    DatasetItem(id=0, subset='train'),
+                    DatasetItem(id=1, subset='train'),
+                    DatasetItem(id=2, subset='train'),
+
+                    DatasetItem(id=3, subset='test'),
+                    DatasetItem(id=4, subset='test'),
+
+                    DatasetItem(id=1),
+                    DatasetItem(id=2),
+                    DatasetItem(id=3),
+                ])
+
+        extractor_name = 'ext1'
+        project = Project()
+        project.env.extractors.register(extractor_name, CustomExtractor)
+        project.sources.add('src1', {
+            'url': 'path',
+            'format': extractor_name,
+        })
+
+        dataset = project.make_dataset()
+
+        compare_datasets(self, CustomExtractor(), dataset)
+
     def test_can_dump_added_source(self):
         with TestDir() as test_dir:
             project = Project()
@@ -168,6 +186,25 @@
         dataset = project.make_dataset()
 
         self.assertEqual(5, len(dataset))
+
+    def test_can_detect_and_import(self):
+        env = Environment()
+        env.importers.items = {DEFAULT_FORMAT: env.importers[DEFAULT_FORMAT]}
+        env.extractors.items = {DEFAULT_FORMAT: env.extractors[DEFAULT_FORMAT]}
+
+        source_dataset = Dataset.from_iterable([
+            DatasetItem(id=1, annotations=[ Label(2) ]),
+        ], categories=['a', 'b', 'c'])
+
+        with TestDir() as test_dir:
+            source_dataset.save(test_dir)
+
+            project = Project.import_from(test_dir, env=env)
+            imported_dataset = project.make_dataset()
+
+            self.assertEqual(next(iter(project.sources.items()))[1].format,
+                DEFAULT_FORMAT)
+            compare_datasets(self, source_dataset, imported_dataset)
 
 
 no_vcs_installed = False
@@ -607,7 +644,6 @@
             })
             project.env.transforms.register('tr', TestTransform)
 
-<<<<<<< HEAD
             stage = project.build_targets.add_transform_stage('s1',
                 'tr', params={'p1': 5, 'p2': ['1', 2, 3.5]}
             )
@@ -780,54 +816,6 @@
                 item.annotations[0].attributes['idx'])
             self.assertEqual(int(item.id),
                 item.annotations[0].attributes['data'])
-=======
-    def test_can_detect_and_import(self):
-        env = Environment()
-        env.importers.items = {DEFAULT_FORMAT: env.importers[DEFAULT_FORMAT]}
-        env.extractors.items = {DEFAULT_FORMAT: env.extractors[DEFAULT_FORMAT]}
-
-        source_dataset = Dataset.from_iterable([
-            DatasetItem(id=1, annotations=[ Label(2) ]),
-        ], categories=['a', 'b', 'c'])
-
-        with TestDir() as test_dir:
-            source_dataset.save(test_dir)
-
-            project = Project.import_from(test_dir, env=env)
-            imported_dataset = project.make_dataset()
-
-            self.assertEqual(next(iter(project.config.sources.values())).format,
-                DEFAULT_FORMAT)
-            compare_datasets(self, source_dataset, imported_dataset)
-
-    def test_custom_extractor_can_be_created(self):
-        class CustomExtractor(Extractor):
-            def __iter__(self):
-                return iter([
-                    DatasetItem(id=0, subset='train'),
-                    DatasetItem(id=1, subset='train'),
-                    DatasetItem(id=2, subset='train'),
-
-                    DatasetItem(id=3, subset='test'),
-                    DatasetItem(id=4, subset='test'),
-
-                    DatasetItem(id=1),
-                    DatasetItem(id=2),
-                    DatasetItem(id=3),
-                ])
-
-        extractor_name = 'ext1'
-        project = Project()
-        project.env.extractors.register(extractor_name, CustomExtractor)
-        project.add_source('src1', {
-            'url': 'path',
-            'format': extractor_name,
-        })
-
-        dataset = project.make_dataset()
-
-        compare_datasets(self, CustomExtractor(), dataset)
-
 
 class ConfigTest(TestCase):
     def test_can_produce_multilayer_config_from_dict(self):
@@ -855,5 +843,4 @@
             }
         }, schema=schema_top)
 
-        self.assertEqual(value, source.container['elem'].desc.options['k'])
->>>>>>> c473ba9f
+        self.assertEqual(value, source.container['elem'].desc.options['k'])