from collections import OrderedDict
from unittest import TestCase
import os.path as osp

import numpy as np

from datumaro.components.dataset import Dataset, DatasetItem
from datumaro.components.extractor import Bbox, Label, Mask
from datumaro.util.test_utils import TestDir, compare_datasets
from datumaro.util.test_utils import run_datum as run
import datumaro.plugins.voc_format.format as VOC

from ..requirements import Requirements, mark_requirement

DUMMY_DATASETS_DIR = osp.join(__file__[:__file__.rfind(osp.join('tests', ''))],
    'tests', 'assets', 'voc_dataset')

<<<<<<< HEAD

=======
>>>>>>> 3f46cb40
class VocIntegrationScenarios(TestCase):
    def _test_can_save_and_load(self, project_path, source_path, expected_dataset,
            dataset_format, result_path='', label_map=None):
        run(self, 'create', '-o', project_path)

        extra_args = []
        if result_path:
            extra_args += ['-r', result_path]
        run(self, 'add', '-p', project_path, '-f', dataset_format,
            *extra_args, source_path)

        result_dir = osp.join(project_path, 'result')
        extra_args = ['--', '--save-images']
        if label_map:
            extra_args += ['--label-map', label_map]
        run(self, 'export', '-f', dataset_format, '-p', project_path,
            '-o', result_dir, *extra_args)

        result_path = osp.join(result_dir, result_path)
        parsed_dataset = Dataset.import_from(result_path, dataset_format)
        compare_datasets(self, expected_dataset, parsed_dataset,
            require_images=True)

    @mark_requirement(Requirements.DATUM_GENERAL_REQ)
    def test_preparing_dataset_for_train_model(self):
        """
        <b>Description:</b>
        Testing a particular example of working with VOC dataset.

        <b>Expected results:</b>
        A VOC dataset that matches the expected result.

        <b>Steps:</b>
        1. Get path to the source dataset from assets.
        2. Create a datumaro project and add source dataset to it.
        3. Leave only non-occluded annotations with `filter` command.
        4. Split the dataset into subsets with `transform` command.
        5. Export the project to a VOC dataset with `export` command.
        6. Verify that the resulting dataset is equal to the expected result.
        """

        expected_dataset = Dataset.from_iterable([
            DatasetItem(id='c', subset='train',
                annotations=[
                    Bbox(3.0, 1.0, 8.0, 5.0,
                        attributes={
                            'truncated': False,
                            'occluded': False,
                            'difficult': False
                        },
                        id=1, label=2, group=1
                    )
                ]
            ),
            DatasetItem(id='d', subset='test',
                annotations=[
                    Bbox(4.0, 4.0, 4.0, 4.0,
                        attributes={
                            'truncated': False,
                            'occluded': False,
                            'difficult': False
                        },
                        id=1, label=3, group=1
                    )
                ]
            )
        ], categories=VOC.make_voc_categories())

        dataset_path = osp.join(DUMMY_DATASETS_DIR, 'voc_dataset2')

        with TestDir() as test_dir:
            run(self, 'create', '-o', test_dir)
            run(self, 'add', '-p', test_dir, '-f', 'voc', dataset_path)

            run(self, 'filter', '-p', test_dir, '-m', 'i+a',
                '-e', "/item/annotation[occluded='False']")

            run(self, 'transform', '-p', test_dir,
                '-t', 'random_split', '--', '-s', 'test:.5',
                '-s', 'train:.5', '--seed', '1')

            export_path = osp.join(test_dir, 'dataset')
            run(self, 'export', '-p', test_dir, '-f', 'voc',
                '-o', export_path, '--', '--label-map', 'voc')

            parsed_dataset = Dataset.import_from(export_path, format='voc')
            compare_datasets(self, expected_dataset, parsed_dataset)

    @mark_requirement(Requirements.DATUM_GENERAL_REQ)
    def test_export_to_voc_format(self):
        label_map = OrderedDict(('label_%s' % i, [None, [], []]) for i in range(10))
        label_map['background'] = [None, [], []]
        label_map.move_to_end('background', last=False)

        expected_dataset = Dataset.from_iterable([
            DatasetItem(id='1', subset='train', image=np.ones((10, 15, 3)),
                annotations=[
                    Bbox(0.0, 2.0, 4.0, 2.0,
                        attributes={
                            'difficult': False,
                            'truncated': False,
                            'occluded': False
                        },
                        id=1, label=3, group=1
                    ),
                    Bbox(3.0, 3.0, 2.0, 3.0,
                        attributes={
                            'difficult': False,
                            'truncated': False,
                            'occluded': False
                        },
                        id=2, label=5, group=2
                    )
                ]
            )
        ], categories=VOC.make_voc_categories(label_map))

        with TestDir() as test_dir:
            yolo_dir = osp.join(__file__[:__file__.rfind(osp.join('tests', ''))],
                'tests', 'assets', 'yolo_dataset')

            run(self, 'create', '-o', test_dir)
            run(self, 'add', '-p', test_dir, '-f', 'yolo', yolo_dir)

            voc_export = osp.join(test_dir, 'voc_export')
            run(self, 'export', '-p', test_dir, '-f', 'voc',
                '-o', voc_export, '--', '--save-images')

            parsed_dataset = Dataset.import_from(voc_export, format='voc')
            compare_datasets(self, expected_dataset, parsed_dataset,
                require_images=True)

    @mark_requirement(Requirements.DATUM_283)
    def test_convert_to_voc_format(self):
        """
        <b>Description:</b>
        Ensure that the dataset can be converted to VOC format with
        command `datum convert`.

        <b>Expected results:</b>
        A VOC dataset that matches the expected dataset.

        <b>Steps:</b>
        1. Get path to the source dataset from assets.
        2. Convert source dataset to VOC format, using the `convert` command.
        3. Verify that resulting dataset is equal to the expected dataset.
        """

        label_map = OrderedDict(('label_' + str(i), [None, [], []]) for i in range(10))
        label_map['background'] = [None, [], []]
        label_map.move_to_end('background', last=False)

        expected_dataset = Dataset.from_iterable([
            DatasetItem(id='1', subset='default',
                image=np.ones((16, 16, 3)),
                annotations=[
                    Bbox(0.0, 4.0, 4.0, 8.0,
                        attributes={
                            'difficult': False,
                            'truncated': False,
                            'occluded': False,
                            'visibility': '1.0',
                            'ignored': 'False'
                        },
                        id=1, label=3, group=1
                    )
                ]
            )
        ], categories=VOC.make_voc_categories(label_map))

        mot_dir = osp.join(__file__[:__file__.rfind(osp.join('tests', ''))],
            'tests', 'assets', 'mot_dataset')
        with TestDir() as test_dir:
            voc_dir = osp.join(test_dir, 'voc')
            run(self, 'convert', '-if', 'mot_seq', '-i', mot_dir,
                '-f', 'voc', '-o', voc_dir, '--', '--save-images')

            target_dataset = Dataset.import_from(voc_dir, format='voc')
            compare_datasets(self, expected_dataset, target_dataset,
                require_images=True)

    @mark_requirement(Requirements.DATUM_283)
    def test_convert_from_voc_format(self):
        """
        <b>Description:</b>
        Ensure that the dataset can be converted from VOC format with
        command `datum convert`.

        <b>Expected results:</b>
        A ImageNet dataset that matches the expected dataset.

        <b>Steps:</b>
        1. Get path to the source dataset from assets.
        2. Convert source dataset to LabelMe format, using the `convert` command.
        3. Verify that resulting dataset is equal to the expected dataset.
        """

        labels = sorted([l.name for l in VOC.VocLabel if l.value % 2 == 1])

        expected_dataset = Dataset.from_iterable([
            DatasetItem(id='/'.join([label, '2007_000001']),
                subset='default', annotations=[Label(i)])
                for i, label in enumerate(labels)
            ] + [DatasetItem(id='no_label/2007_000002', subset='default',
                   image=np.ones((10, 20, 3)))
            ], categories=labels
        )

        voc_dir = osp.join(DUMMY_DATASETS_DIR, 'voc_dataset1')
        with TestDir() as test_dir:
            imagenet_dir = osp.join(test_dir, 'imagenet')
            run(self, 'convert', '-if', 'voc', '-i', voc_dir,
                '-f', 'imagenet', '-o', imagenet_dir, '--', '--save-image')

            target_dataset = Dataset.import_from(imagenet_dir, format='imagenet')
            compare_datasets(self, expected_dataset, target_dataset,
                require_images=True)

    @mark_requirement(Requirements.DATUM_GENERAL_REQ)
    def test_can_save_and_load_voc_dataset(self):
        source_dataset = Dataset.from_iterable([
            DatasetItem(id='2007_000001', subset='train',
                image=np.ones((10, 20, 3)),
                annotations=[Label(i) for i in range(22) if i % 2 == 1] + [
                    Bbox(4.0, 5.0, 2.0, 2.0, label=15, id=1, group=1,
                        attributes={
                            'difficult': False,
                            'truncated': False,
                            'occluded': False,
                            **{
                                a.name : a.value % 2 == 1
                                for a in VOC.VocAction
                            }
                        },
                    ),
                    Bbox(1.0, 2.0, 2.0, 2.0, label=8, id=2, group=2,
                        attributes={
                            'difficult': False,
                            'truncated': True,
                            'occluded': False,
                            'pose': 'Unspecified'
                        }
                    ),
                    Bbox(5.5, 6.0, 2.0, 2.0, label=22, id=0, group=1),
                    Mask(image=np.ones([10, 20]), label=2, group=1),
                ]),

            DatasetItem(id='2007_000002', subset='test',
               image=np.ones((10, 20, 3)))
        ], categories=VOC.make_voc_categories())

        voc_dir = osp.join(DUMMY_DATASETS_DIR, 'voc_dataset1')
        with TestDir() as test_dir:
            self._test_can_save_and_load(test_dir, voc_dir, source_dataset,
                'voc', label_map='voc')

    @mark_requirement(Requirements.DATUM_GENERAL_REQ)
    def test_can_save_and_load_voc_layout_dataset(self):
        expected_dataset = Dataset.from_iterable([
            DatasetItem(id='2007_000001', subset='train',
                image=np.ones((10, 20, 3)),
                annotations=[
                    Bbox(4.0, 5.0, 2.0, 2.0, label=15, id=1, group=1,
                        attributes={
                            'difficult': False,
                            'truncated': False,
                            'occluded': False,
                            **{
                                a.name : a.value % 2 == 1
                                for a in VOC.VocAction
                            }
                        }
                    ),
                    Bbox(5.5, 6.0, 2.0, 2.0, label=22, id=0, group=1),
                ]),

            DatasetItem(id='2007_000002', subset='test',
                image=np.ones((10, 20, 3))),
        ], categories=VOC.make_voc_categories())

        dataset_dir = osp.join(DUMMY_DATASETS_DIR, 'voc_dataset1')
        rpath = osp.join('ImageSets', 'Layout', 'train.txt')
        matrix = [
            ('voc_layout', '', ''),
            ('voc_layout', 'train', rpath),
            ('voc', 'train', rpath),
        ]
        for format, subset, path in matrix:
            with self.subTest(format=format, subset=subset, path=path):
                if subset:
                    expected = expected_dataset.get_subset(subset)
                else:
                    expected = expected_dataset

                with TestDir() as test_dir:
                    self._test_can_save_and_load(test_dir, dataset_dir,
                        expected, format, result_path=path, label_map='voc')

    @mark_requirement(Requirements.DATUM_GENERAL_REQ)
    def test_can_save_and_load_voc_classification_dataset(self):
        expected_dataset = Dataset.from_iterable([
            DatasetItem(id='2007_000001', subset='train',
                image=np.ones((10, 20, 3)),
                annotations=[Label(i) for i in range(22) if i % 2 == 1]),

            DatasetItem(id='2007_000002', subset='test',
                image=np.ones((10, 20, 3))),
        ], categories=VOC.make_voc_categories())

        dataset_dir = osp.join(DUMMY_DATASETS_DIR, 'voc_dataset1')
        rpath = osp.join('ImageSets', 'Main', 'train.txt')
        matrix = [
            ('voc_classification', '', ''),
            ('voc_classification', 'train', rpath),
        ]
        for format, subset, path in matrix:
            with self.subTest(format=format, subset=subset, path=path):
                if subset:
                    expected = expected_dataset.get_subset(subset)
                else:
                    expected = expected_dataset

                with TestDir() as test_dir:
                    self._test_can_save_and_load(test_dir, dataset_dir,
                        expected, format, result_path=path, label_map='voc')

    @mark_requirement(Requirements.DATUM_GENERAL_REQ)
    def test_can_save_and_load_voc_detection_dataset(self):
        expected_dataset = Dataset.from_iterable([
            DatasetItem(id='2007_000001', subset='train',
                image=np.ones((10, 20, 3)),
                annotations=[
                    Bbox(4.0, 5.0, 2.0, 2.0, label=15, id=2, group=2,
                        attributes={
                            'difficult': False,
                            'truncated': False,
                            'occluded': False,
                            **{
                                a.name : a.value % 2 == 1
                                for a in VOC.VocAction
                            }
                        }
                    ),
                    Bbox(1.0, 2.0, 2.0, 2.0, label=8, id=1, group=1,
                        attributes={
                            'difficult': False,
                            'truncated': True,
                            'occluded': False,
                            'pose': 'Unspecified'
                        }
                    )
                ]),

            DatasetItem(id='2007_000002', subset='test',
                image=np.ones((10, 20, 3))),
        ], categories=VOC.make_voc_categories())

        dataset_dir = osp.join(DUMMY_DATASETS_DIR, 'voc_dataset1')
        rpath = osp.join('ImageSets', 'Main', 'train.txt')
        matrix = [
            ('voc_detection', '', ''),
            ('voc_detection', 'train', rpath),
        ]
        for format, subset, path in matrix:
            with self.subTest(format=format, subset=subset, path=path):
                if subset:
                    expected = expected_dataset.get_subset(subset)
                else:
                    expected = expected_dataset

                with TestDir() as test_dir:
                    self._test_can_save_and_load(test_dir, dataset_dir,
                        expected, format, result_path=path, label_map='voc')

    @mark_requirement(Requirements.DATUM_GENERAL_REQ)
    def test_can_save_and_load_voc_segmentation_dataset(self):
        expected_dataset = Dataset.from_iterable([
            DatasetItem(id='2007_000001', subset='train',
                image=np.ones((10, 20, 3)),
                annotations=[
                    Mask(image=np.ones([10, 20]), label=2, group=1)
                ]),

            DatasetItem(id='2007_000002', subset='test',
                image=np.ones((10, 20, 3))),
        ], categories=VOC.make_voc_categories())

        dataset_dir = osp.join(DUMMY_DATASETS_DIR, 'voc_dataset1')
        rpath = osp.join('ImageSets', 'Segmentation', 'train.txt')
        matrix = [
            ('voc_segmentation', '', ''),
            ('voc_segmentation', 'train', rpath),
            ('voc', 'train', rpath),
        ]
        for format, subset, path in matrix:
            with self.subTest(format=format, subset=subset, path=path):
                if subset:
                    expected = expected_dataset.get_subset(subset)
                else:
                    expected = expected_dataset

                with TestDir() as test_dir:
                    self._test_can_save_and_load(test_dir, dataset_dir,
                        expected, format, result_path=path, label_map='voc')

    @mark_requirement(Requirements.DATUM_GENERAL_REQ)
    def test_can_save_and_load_voc_action_dataset(self):
        expected_dataset = Dataset.from_iterable([
            DatasetItem(id='2007_000001', subset='train',
                image=np.ones((10, 20, 3)),
                annotations=[
                    Bbox(4.0, 5.0, 2.0, 2.0, label=15, id=1, group=1,
                        attributes={
                            'difficult': False,
                            'truncated': False,
                            'occluded': False,
                            **{
                                a.name : a.value % 2 == 1
                                for a in VOC.VocAction
                            }
                        }
                    )
                ]),

            DatasetItem(id='2007_000002', subset='test',
                image=np.ones((10, 20, 3))),
        ], categories=VOC.make_voc_categories())

        dataset_dir = osp.join(DUMMY_DATASETS_DIR, 'voc_dataset1')
        rpath = osp.join('ImageSets', 'Action', 'train.txt')
        matrix = [
            ('voc_action', '', ''),
            ('voc_action', 'train', rpath),
            ('voc', 'train', rpath),
        ]
        for format, subset, path in matrix:
            with self.subTest(format=format, subset=subset, path=path):
                if subset:
                    expected = expected_dataset.get_subset(subset)
                else:
                    expected = expected_dataset

                with TestDir() as test_dir:
                    self._test_can_save_and_load(test_dir, dataset_dir,
                        expected, format, result_path=path, label_map='voc')<|MERGE_RESOLUTION|>--- conflicted
+++ resolved
@@ -15,10 +15,6 @@
 DUMMY_DATASETS_DIR = osp.join(__file__[:__file__.rfind(osp.join('tests', ''))],
     'tests', 'assets', 'voc_dataset')
 
-<<<<<<< HEAD
-
-=======
->>>>>>> 3f46cb40
 class VocIntegrationScenarios(TestCase):
     def _test_can_save_and_load(self, project_path, source_path, expected_dataset,
             dataset_format, result_path='', label_map=None):
