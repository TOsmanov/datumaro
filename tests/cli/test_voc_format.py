import os.path as osp
from collections import OrderedDict

import numpy as np
from unittest import TestCase

import datumaro.plugins.voc_format.format as VOC
from datumaro.components.dataset import Dataset, DatasetItem
<<<<<<< HEAD
from datumaro.components.extractor import Bbox, Mask, Label
=======
from datumaro.components.extractor import Bbox, Label, Mask
>>>>>>> f8ad828d
from datumaro.cli.__main__ import main
from datumaro.util.test_utils import TestDir, compare_datasets
from ..requirements import Requirements, mark_requirement

DUMMY_DATASETS_DIR = osp.join(__file__[:__file__.rfind(osp.join('tests', ''))],
    'tests', 'assets', 'voc_dataset')

def run(test, *args, expected_code=0):
    test.assertEqual(expected_code, main(args), str(args))

class VocIntegrationScenarios(TestCase):
    def _test_can_save_and_load(self, project_path, source_path, expected_dataset,
            dataset_format, result_path='', label_map=None):
        run(self, 'create', '-o', project_path)

        extra_args = []
        if result_path:
            extra_args += ['-r', result_path]
        run(self, 'add', '-p', project_path, '-f', dataset_format,
            *extra_args, source_path)

        result_dir = osp.join(project_path, 'result')
        extra_args = ['--', '--save-images']
        if label_map:
            extra_args += ['--label-map', label_map]
        run(self, 'export', '-f', dataset_format, '-p', project_path,
            '-o', result_dir, *extra_args)

        result_path = osp.join(result_dir, result_path)
        parsed_dataset = Dataset.import_from(result_path, dataset_format)
        compare_datasets(self, expected_dataset, parsed_dataset,
            require_images=True)

    @mark_requirement(Requirements.DATUM_GENERAL_REQ)
    def test_preparing_dataset_for_train_model(self):
<<<<<<< HEAD
        target_dataset = Dataset.from_iterable([
=======
        """
        <b>Description:</b>
        Testing a particular example of working with VOC dataset.

        <b>Expected results:</b>
        A VOC dataset that matches the expected result.

        <b>Steps:</b>
        1. Get path to the source dataset from assets.
        2. Create a datumaro project and add source dataset to it.
        3. Leave only non-occluded annotations with `filter` command.
        4. Split the dataset into subsets with `transform` command.
        5. Export the project to a VOC dataset with `export` command.
        6. Verify that the resulting dataset is equal to the expected result.
        """

        expected_dataset = Dataset.from_iterable([
>>>>>>> f8ad828d
            DatasetItem(id='c', subset='train',
                annotations=[
                    Bbox(3.0, 1.0, 8.0, 5.0,
                        attributes={
                            'truncated': False,
                            'occluded': False,
                            'difficult': False
                        },
                        id=1, label=2, group=1
                    )
                ]
            ),
            DatasetItem(id='d', subset='test',
                annotations=[
                    Bbox(4.0, 4.0, 4.0, 4.0,
                        attributes={
                            'truncated': False,
                            'occluded': False,
                            'difficult': False
                        },
                        id=1, label=3, group=1
                    )
                ]
            )
        ], categories=VOC.make_voc_categories())

        dataset_path = osp.join(DUMMY_DATASETS_DIR, 'voc_dataset2')

        with TestDir() as test_dir:
            run(self, 'create', '-o', test_dir)
            run(self, 'add', '-p', test_dir, '-f', 'voc', dataset_path)

            run(self, 'filter', '-p', test_dir, '-m', 'i+a',
                '-e', "/item/annotation[occluded='False']")

            run(self, 'transform', '-p', test_dir,
                '-t', 'random_split', '--', '-s', 'test:.5',
                '-s', 'train:.5', '--seed', '1')

            export_path = osp.join(test_dir, 'dataset')
            run(self, 'export', '-p', test_dir, '-f', 'voc',
                '-o', export_path, '--', '--label-map', 'voc')

            parsed_dataset = Dataset.import_from(export_path, format='voc')
<<<<<<< HEAD
            compare_datasets(self, target_dataset, parsed_dataset)
=======
            compare_datasets(self, expected_dataset, parsed_dataset)
>>>>>>> f8ad828d

    @mark_requirement(Requirements.DATUM_GENERAL_REQ)
    def test_export_to_voc_format(self):
        label_map = OrderedDict(('label_%s' % i, [None, [], []]) for i in range(10))
        label_map['background'] = [None, [], []]
        label_map.move_to_end('background', last=False)

        expected_dataset = Dataset.from_iterable([
            DatasetItem(id='1', subset='train', image=np.ones((10, 15, 3)),
                annotations=[
                    Bbox(0.0, 2.0, 4.0, 2.0,
                        attributes={
                            'difficult': False,
                            'truncated': False,
                            'occluded': False
                        },
                        id=1, label=3, group=1
                    ),
                    Bbox(3.0, 3.0, 2.0, 3.0,
                        attributes={
                            'difficult': False,
                            'truncated': False,
                            'occluded': False
                        },
                        id=2, label=5, group=2
                    )
                ]
            )
        ], categories=VOC.make_voc_categories(label_map))

        with TestDir() as test_dir:
            yolo_dir = osp.join(__file__[:__file__.rfind(osp.join('tests', ''))],
                'tests', 'assets', 'yolo_dataset')

            run(self, 'create', '-o', test_dir)
            run(self, 'add', '-p', test_dir, '-f', 'yolo', yolo_dir)

            voc_export = osp.join(test_dir, 'voc_export')
            run(self, 'export', '-p', test_dir, '-f', 'voc',
                '-o', voc_export, '--', '--save-images')

            parsed_dataset = Dataset.import_from(voc_export, format='voc')
            compare_datasets(self, expected_dataset, parsed_dataset,
                require_images=True)

    @mark_requirement(Requirements.DATUM_283)
    def test_convert_to_voc_format(self):
        """
        <b>Description:</b>
        Ensure that the dataset can be converted to VOC format with
        command `datum convert`.

        <b>Expected results:</b>
        A VOC dataset that matches the expected dataset.

        <b>Steps:</b>
        1. Get path to the source dataset from assets.
        2. Convert source dataset to VOC format, using the `convert` command.
        3. Verify that resulting dataset is equal to the expected dataset.
        """

        label_map = OrderedDict(('label_' + str(i), [None, [], []]) for i in range(10))
        label_map['background'] = [None, [], []]
        label_map.move_to_end('background', last=False)

        expected_dataset = Dataset.from_iterable([
            DatasetItem(id='1', subset='default',
                image=np.ones((16, 16, 3)),
                annotations=[
                    Bbox(0.0, 4.0, 4.0, 8.0,
                        attributes={
                            'difficult': False,
                            'truncated': False,
                            'occluded': False,
                            'visibility': '1.0',
                            'ignored': 'False'
                        },
                        id=1, label=3, group=1
                    )
                ]
            )
        ], categories=VOC.make_voc_categories(label_map))

        mot_dir = osp.join(__file__[:__file__.rfind(osp.join('tests', ''))],
            'tests', 'assets', 'mot_dataset')
        with TestDir() as test_dir:
            voc_dir = osp.join(test_dir, 'voc')
            run(self, 'convert', '-if', 'mot_seq', '-i', mot_dir,
                '-f', 'voc', '-o', voc_dir, '--', '--save-images')

            target_dataset = Dataset.import_from(voc_dir, format='voc')
            compare_datasets(self, expected_dataset, target_dataset,
                require_images=True)

    @mark_requirement(Requirements.DATUM_283)
    def test_convert_from_voc_format(self):
        """
        <b>Description:</b>
        Ensure that the dataset can be converted from VOC format with
        command `datum convert`.

        <b>Expected results:</b>
        A ImageNet dataset that matches the expected dataset.

        <b>Steps:</b>
        1. Get path to the source dataset from assets.
        2. Convert source dataset to LabelMe format, using the `convert` command.
        3. Verify that resulting dataset is equal to the expected dataset.
        """

        expected_dataset = Dataset.from_iterable([
            DatasetItem(id='2007_000001', subset='default',
                image=np.ones((10, 20, 3)),
                annotations=[Label(i) for i in range(11)]
            ),
            DatasetItem(id='2007_000002', subset='default',
               image=np.ones((10, 20, 3))
            )
        ], categories=sorted([l.name for l in VOC.VocLabel if l.value % 2 == 1]))

        voc_dir = osp.join(DUMMY_DATASETS_DIR, 'voc_dataset1')
        with TestDir() as test_dir:
            imagenet_dir = osp.join(test_dir, 'imagenet')
            run(self, 'convert', '-if', 'voc', '-i', voc_dir,
                '-f', 'imagenet', '-o', imagenet_dir, '--', '--save-image')

            target_dataset = Dataset.import_from(imagenet_dir, format='imagenet')
            compare_datasets(self, expected_dataset, target_dataset,
                require_images=True)

    @mark_requirement(Requirements.DATUM_GENERAL_REQ)
    def test_can_save_and_load_voc_dataset(self):
        source_dataset = Dataset.from_iterable([
            DatasetItem(id='2007_000001', subset='train',
                image=np.ones((10, 20, 3)),
                annotations=[Label(i) for i in range(22) if i % 2 == 1] + [
                    Bbox(4.0, 5.0, 2.0, 2.0, label=15, id=1, group=1,
                        attributes={
                            'difficult': False,
                            'truncated': False,
                            'occluded': False,
                            **{
                                a.name : a.value % 2 == 1
                                for a in VOC.VocAction
                            }
                        },
                    ),
                    Bbox(1.0, 2.0, 2.0, 2.0, label=8, id=2, group=2,
                        attributes={
                            'difficult': False,
                            'truncated': True,
                            'occluded': False,
                            'pose': 'Unspecified'
                        }
                    ),
                    Bbox(5.5, 6.0, 2.0, 2.0, label=22, id=0, group=1),
                    Mask(image=np.ones([10, 20]), label=2, group=1),
                ]),

            DatasetItem(id='2007_000002', subset='test',
               image=np.ones((10, 20, 3)))
        ], categories=VOC.make_voc_categories())

        voc_dir = osp.join(DUMMY_DATASETS_DIR, 'voc_dataset1')
        with TestDir() as test_dir:
            self._test_can_save_and_load(test_dir, voc_dir, source_dataset,
                'voc', label_map='voc')

    @mark_requirement(Requirements.DATUM_GENERAL_REQ)
    def test_can_save_and_load_voc_layout_dataset(self):
        expected_dataset = Dataset.from_iterable([
            DatasetItem(id='2007_000001', subset='train',
                image=np.ones((10, 20, 3)),
                annotations=[
                    Bbox(4.0, 5.0, 2.0, 2.0, label=15, id=1, group=1,
                        attributes={
                            'difficult': False,
                            'truncated': False,
                            'occluded': False,
                            **{
                                a.name : a.value % 2 == 1
                                for a in VOC.VocAction
                            }
                        }
                    ),
                    Bbox(5.5, 6.0, 2.0, 2.0, label=22, id=0, group=1),
                ]),

            DatasetItem(id='2007_000002', subset='test',
                image=np.ones((10, 20, 3))),
        ], categories=VOC.make_voc_categories())

        dataset_dir = osp.join(DUMMY_DATASETS_DIR, 'voc_dataset1')
        rpath = osp.join('ImageSets', 'Layout', 'train.txt')
        matrix = [
            ('voc_layout', '', ''),
            ('voc_layout', 'train', rpath),
            ('voc', 'train', rpath),
        ]
        for format, subset, path in matrix:
            with self.subTest(format=format, subset=subset, path=path):
                if subset:
                    expected = expected_dataset.get_subset(subset)
                else:
                    expected = expected_dataset

                with TestDir() as test_dir:
                    self._test_can_save_and_load(test_dir, dataset_dir,
                        expected, format, result_path=path, label_map='voc')

    @mark_requirement(Requirements.DATUM_GENERAL_REQ)
    def test_can_save_and_load_voc_classification_dataset(self):
        expected_dataset = Dataset.from_iterable([
            DatasetItem(id='2007_000001', subset='train',
                image=np.ones((10, 20, 3)),
                annotations=[Label(i) for i in range(22) if i % 2 == 1]),

            DatasetItem(id='2007_000002', subset='test',
                image=np.ones((10, 20, 3))),
        ], categories=VOC.make_voc_categories())

        dataset_dir = osp.join(DUMMY_DATASETS_DIR, 'voc_dataset1')
        rpath = osp.join('ImageSets', 'Main', 'train.txt')
        matrix = [
            ('voc_classification', '', ''),
            ('voc_classification', 'train', rpath),
        ]
        for format, subset, path in matrix:
            with self.subTest(format=format, subset=subset, path=path):
                if subset:
                    expected = expected_dataset.get_subset(subset)
                else:
                    expected = expected_dataset

                with TestDir() as test_dir:
                    self._test_can_save_and_load(test_dir, dataset_dir,
                        expected, format, result_path=path, label_map='voc')

    @mark_requirement(Requirements.DATUM_GENERAL_REQ)
    def test_can_save_and_load_voc_detection_dataset(self):
        expected_dataset = Dataset.from_iterable([
            DatasetItem(id='2007_000001', subset='train',
                image=np.ones((10, 20, 3)),
                annotations=[
                    Bbox(4.0, 5.0, 2.0, 2.0, label=15, id=2, group=2,
                        attributes={
                            'difficult': False,
                            'truncated': False,
                            'occluded': False,
                            **{
                                a.name : a.value % 2 == 1
                                for a in VOC.VocAction
                            }
                        }
                    ),
                    Bbox(1.0, 2.0, 2.0, 2.0, label=8, id=1, group=1,
                        attributes={
                            'difficult': False,
                            'truncated': True,
                            'occluded': False,
                            'pose': 'Unspecified'
                        }
                    )
                ]),

            DatasetItem(id='2007_000002', subset='test',
                image=np.ones((10, 20, 3))),
        ], categories=VOC.make_voc_categories())

        dataset_dir = osp.join(DUMMY_DATASETS_DIR, 'voc_dataset1')
        rpath = osp.join('ImageSets', 'Main', 'train.txt')
        matrix = [
            ('voc_detection', '', ''),
            ('voc_detection', 'train', rpath),
        ]
        for format, subset, path in matrix:
            with self.subTest(format=format, subset=subset, path=path):
                if subset:
                    expected = expected_dataset.get_subset(subset)
                else:
                    expected = expected_dataset

                with TestDir() as test_dir:
                    self._test_can_save_and_load(test_dir, dataset_dir,
                        expected, format, result_path=path, label_map='voc')

    @mark_requirement(Requirements.DATUM_GENERAL_REQ)
    def test_can_save_and_load_voc_segmentation_dataset(self):
        expected_dataset = Dataset.from_iterable([
            DatasetItem(id='2007_000001', subset='train',
                image=np.ones((10, 20, 3)),
                annotations=[
                    Mask(image=np.ones([10, 20]), label=2, group=1)
                ]),

            DatasetItem(id='2007_000002', subset='test',
                image=np.ones((10, 20, 3))),
        ], categories=VOC.make_voc_categories())

        dataset_dir = osp.join(DUMMY_DATASETS_DIR, 'voc_dataset1')
        rpath = osp.join('ImageSets', 'Segmentation', 'train.txt')
        matrix = [
            ('voc_segmentation', '', ''),
            ('voc_segmentation', 'train', rpath),
            ('voc', 'train', rpath),
        ]
        for format, subset, path in matrix:
            with self.subTest(format=format, subset=subset, path=path):
                if subset:
                    expected = expected_dataset.get_subset(subset)
                else:
                    expected = expected_dataset

                with TestDir() as test_dir:
                    self._test_can_save_and_load(test_dir, dataset_dir,
                        expected, format, result_path=path, label_map='voc')

    @mark_requirement(Requirements.DATUM_GENERAL_REQ)
    def test_can_save_and_load_voc_action_dataset(self):
        expected_dataset = Dataset.from_iterable([
            DatasetItem(id='2007_000001', subset='train',
                image=np.ones((10, 20, 3)),
                annotations=[
                    Bbox(4.0, 5.0, 2.0, 2.0, label=15, id=1, group=1,
                        attributes={
                            'difficult': False,
                            'truncated': False,
                            'occluded': False,
                            **{
                                a.name : a.value % 2 == 1
                                for a in VOC.VocAction
                            }
                        }
                    )
                ]),

            DatasetItem(id='2007_000002', subset='test',
                image=np.ones((10, 20, 3))),
        ], categories=VOC.make_voc_categories())

        dataset_dir = osp.join(DUMMY_DATASETS_DIR, 'voc_dataset1')
        rpath = osp.join('ImageSets', 'Action', 'train.txt')
        matrix = [
            ('voc_action', '', ''),
            ('voc_action', 'train', rpath),
            ('voc', 'train', rpath),
        ]
        for format, subset, path in matrix:
            with self.subTest(format=format, subset=subset, path=path):
                if subset:
                    expected = expected_dataset.get_subset(subset)
                else:
                    expected = expected_dataset

                with TestDir() as test_dir:
                    self._test_can_save_and_load(test_dir, dataset_dir,
                        expected, format, result_path=path, label_map='voc')<|MERGE_RESOLUTION|>--- conflicted
+++ resolved
@@ -6,11 +6,7 @@
 
 import datumaro.plugins.voc_format.format as VOC
 from datumaro.components.dataset import Dataset, DatasetItem
-<<<<<<< HEAD
-from datumaro.components.extractor import Bbox, Mask, Label
-=======
 from datumaro.components.extractor import Bbox, Label, Mask
->>>>>>> f8ad828d
 from datumaro.cli.__main__ import main
 from datumaro.util.test_utils import TestDir, compare_datasets
 from ..requirements import Requirements, mark_requirement
@@ -46,9 +42,6 @@
 
     @mark_requirement(Requirements.DATUM_GENERAL_REQ)
     def test_preparing_dataset_for_train_model(self):
-<<<<<<< HEAD
-        target_dataset = Dataset.from_iterable([
-=======
         """
         <b>Description:</b>
         Testing a particular example of working with VOC dataset.
@@ -66,7 +59,6 @@
         """
 
         expected_dataset = Dataset.from_iterable([
->>>>>>> f8ad828d
             DatasetItem(id='c', subset='train',
                 annotations=[
                     Bbox(3.0, 1.0, 8.0, 5.0,
@@ -111,11 +103,7 @@
                 '-o', export_path, '--', '--label-map', 'voc')
 
             parsed_dataset = Dataset.import_from(export_path, format='voc')
-<<<<<<< HEAD
-            compare_datasets(self, target_dataset, parsed_dataset)
-=======
             compare_datasets(self, expected_dataset, parsed_dataset)
->>>>>>> f8ad828d
 
     @mark_requirement(Requirements.DATUM_GENERAL_REQ)
     def test_export_to_voc_format(self):
