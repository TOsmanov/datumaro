# Changelog

All notable changes to this project will be documented in this file.

The format is based on [Keep a Changelog](https://keepachangelog.com/en/1.0.0/),
and this project adheres to [Semantic Versioning](https://semver.org/spec/v2.0.0.html).


## \[Unreleased\]
### Added
- Ability to import a video as frames with the `video_frames` format and
  to split a video into frames with the `datum util split_video` command
  (<https://github.com/openvinotoolkit/datumaro/pull/555>)
- `--subset` parameter in the `image_dir` format
  (<https://github.com/openvinotoolkit/datumaro/pull/555>)
- `MediaManager` API to control loaded media resources at runtime
  (<https://github.com/openvinotoolkit/datumaro/pull/555>)
- Command to detect the format of a dataset
  (<https://github.com/openvinotoolkit/datumaro/pull/576>)
- More comfortable access to library API via `import datumaro`
  (<https://github.com/openvinotoolkit/datumaro/pull/630>)
- CLI command-like free functions (`export`, `transform`, ...)
  (<https://github.com/openvinotoolkit/datumaro/pull/630>)
- Reading specific annotation files for train dataset in Cityscapes
  (<https://github.com/openvinotoolkit/datumaro/pull/632>)
- Random sampling transforms (`random_sampler`, `label_random_sampler`)
  to create smaller datasets from bigger ones
  (<https://github.com/openvinotoolkit/datumaro/pull/636>,
   <https://github.com/openvinotoolkit/datumaro/pull/640>)
- Support for downloading the ImageNetV2 and COCO datasets
  (<https://github.com/openvinotoolkit/datumaro/pull/653>,
   <https://github.com/openvinotoolkit/datumaro/pull/659>)
<<<<<<< HEAD
=======
- A way for formats to signal that they don't support detection
  (<https://github.com/openvinotoolkit/datumaro/pull/665>)
- Removal transforms to remove items/annoations/attributes from dataset
  (`remove_items`, `remove_annotations`, `remove_attributes`)
  (<https://github.com/openvinotoolkit/datumaro/pull/670>)
>>>>>>> dcc4eef1

### Changed
- Allowed direct file paths in `datum import`. Such sources are imported like
  when the `rpath` parameter is specified, however, only the selected path
  is copied into the project
  (<https://github.com/openvinotoolkit/datumaro/pull/555>)
- Improved `stats` performance, added new filtering parameters,
  image stats (`unique`, `repeated`) moved to the `dataset` section,
  removed `mean` and `std` from the `dataset` section
  (<https://github.com/openvinotoolkit/datumaro/pull/621>)
- OpenVINO telemetry library 2022.1.0 from PyPI.
  (<https://github.com/openvinotoolkit/datumaro/pull/625>)
- Allowed `Image` creation from just `size` info
  (<https://github.com/openvinotoolkit/datumaro/pull/634>)
- Added image search in VOC XML-based subformats
  (<https://github.com/openvinotoolkit/datumaro/pull/634>)
- Added image path equality checks in simple merge, when applicable
  (<https://github.com/openvinotoolkit/datumaro/pull/634>)

### Deprecated
- TBD

### Removed
- Official support of Python 3.6 (due to it's EOL)
  (<https://github.com/openvinotoolkit/datumaro/pull/617>)
- Backward compatibility annotation symbols in `components.extractor`
  (<https://github.com/openvinotoolkit/datumaro/pull/630>)

### Fixed
- Prohibited calling `add`, `import` and `export` commands without a project
  (<https://github.com/openvinotoolkit/datumaro/pull/555>)
- Calling `make_dataset` on empty project tree now produces the error properly
  (<https://github.com/openvinotoolkit/datumaro/pull/555>)
- Saving (overwriting) a dataset in a project when rpath is used
  (<https://github.com/openvinotoolkit/datumaro/pull/613>)
- Output image extension preserving in the `Resize` transform
  (<https://github.com/openvinotoolkit/datumaro/issues/606>)
- Memory overuse in the `Resize` transform
  (<https://github.com/openvinotoolkit/datumaro/issues/607>)
- Invalid image pixels produced by the `Resize` transform
  (<https://github.com/openvinotoolkit/datumaro/issues/618>)
- Numeric warnings that sometimes occurred in `stats` command
  (e.g. <https://github.com/openvinotoolkit/datumaro/issues/607>)
  (<https://github.com/openvinotoolkit/datumaro/pull/621>)
- Added missing item attribute merging in simple merge
  (<https://github.com/openvinotoolkit/datumaro/pull/634>)
- Inability to disambiguate VOC from LabelMe in some cases
  (<https://github.com/openvinotoolkit/datumaro/issues/658>)

### Security
- TBD

## 28/01/2022 - Release v0.2.3
### Added
- Command to download public datasets
  (<https://github.com/openvinotoolkit/datumaro/pull/582>)
- Extension autodetection in `ByteImage`
  (<https://github.com/openvinotoolkit/datumaro/pull/595>)
- MPII Human Pose Dataset (import-only) (.mat and .json)
  (<https://github.com/openvinotoolkit/datumaro/pull/584>)
- MARS format (import-only)
  (<https://github.com/openvinotoolkit/datumaro/pull/585>)

### Changed
- The `pycocotools` dependency lower bound is raised to `2.0.4`.
  (<https://github.com/openvinotoolkit/datumaro/pull/449>)
- `smooth_line` from `datumaro.util.annotation_util` - the function
  is renamed to `approximate_line` and has updated interface
  (<https://github.com/openvinotoolkit/datumaro/pull/592>)

### Deprecated
- Python 3.6 support

### Removed
- TBD

### Fixed
- Fails in multimerge when lines are not approximated and when there are no
  label categories (<https://github.com/openvinotoolkit/datumaro/pull/592>)
- Cannot convert LabelMe dataset, that has no subsets
  (<https://github.com/openvinotoolkit/datumaro/pull/600>)

### Security
- TBD

## 24/12/2021 - Release v0.2.2
### Added
- Video reading API
  (<https://github.com/openvinotoolkit/datumaro/pull/521>)
- Python API documentation
  (<https://github.com/openvinotoolkit/datumaro/pull/526>)
- Mapillary Vistas dataset format (Import-only)
  (<https://github.com/openvinotoolkit/datumaro/pull/537>)
- Datumaro can now be installed on Windows on Python 3.9
  (<https://github.com/openvinotoolkit/datumaro/pull/547>)
- Import for SYNTHIA dataset format
  (<https://github.com/openvinotoolkit/datumaro/pull/532>)
- Support of `score` attribute in KITTI detetion
  (<https://github.com/openvinotoolkit/datumaro/pull/571>)
- Support for Accuracy Checker dataset meta files in formats
  (<https://github.com/openvinotoolkit/datumaro/pull/553>,
  <https://github.com/openvinotoolkit/datumaro/pull/569>,
  <https://github.com/openvinotoolkit/datumaro/pull/575>)
- Import for VoTT dataset format
  (<https://github.com/openvinotoolkit/datumaro/pull/573>)
- Image resizing transform
  (<https://github.com/openvinotoolkit/datumaro/pull/581>)

### Changed
- The following formats can now be detected unambiguously:
  `ade20k2017`, `ade20k2020`, `camvid`, `coco`, `cvat`, `datumaro`,
  `icdar_text_localization`, `icdar_text_segmentation`,
  `icdar_word_recognition`, `imagenet_txt`, `kitti_raw`, `label_me`, `lfw`,
  `mot_seq`, `open_images`, `vgg_face2`, `voc`, `widerface`, `yolo`
  (<https://github.com/openvinotoolkit/datumaro/pull/531>,
  <https://github.com/openvinotoolkit/datumaro/pull/536>,
  <https://github.com/openvinotoolkit/datumaro/pull/550>,
  <https://github.com/openvinotoolkit/datumaro/pull/557>,
  <https://github.com/openvinotoolkit/datumaro/pull/558>)
- Allowed Pytest-native tests
  (<https://github.com/openvinotoolkit/datumaro/pull/563>)
- Allowed export options in the `datum merge` command
  (<https://github.com/openvinotoolkit/datumaro/pull/545>)

### Deprecated
- Using `Image`, `ByteImage` from `datumaro.util.image` - these classes
  are moved to `datumaro.components.media`
  (<https://github.com/openvinotoolkit/datumaro/pull/538>)

### Removed
- Equality comparison support between `datumaro.components.media.Image`
  and `numpy.ndarray`
  (<https://github.com/openvinotoolkit/datumaro/pull/568>)

### Fixed
- Bug #560: import issue with MOT dataset when using seqinfo.ini file
  (<https://github.com/openvinotoolkit/datumaro/pull/564>)
- Empty lines in VOC subset lists are not ignored
  (<https://github.com/openvinotoolkit/datumaro/pull/587>)

### Security
- TBD

## 16/11/2021 - Release v0.2.1
### Added
- Import for CelebA dataset format.
  (<https://github.com/openvinotoolkit/datumaro/pull/484>)

### Changed
- File `people.txt` became optional in LFW
  (<https://github.com/openvinotoolkit/datumaro/pull/509>)
- File `image_ids_and_rotation.csv` became optional Open Images
  (<https://github.com/openvinotoolkit/datumaro/pull/509>)
- Allowed underscores (`_`) in subset names in COCO
  (<https://github.com/openvinotoolkit/datumaro/pull/509>)
- Allowed annotation files with arbitrary names in COCO
  (<https://github.com/openvinotoolkit/datumaro/pull/509>)
- The `icdar_text_localization` format is no longer detected in every directory
  (<https://github.com/openvinotoolkit/datumaro/pull/531>)
- Updated `pycocotools` version to 2.0.2
  (<https://github.com/openvinotoolkit/datumaro/pull/534>)

### Deprecated
- TBD

### Removed
- TBD

### Fixed
- Unhandled exception when a file is specified as the source for a COCO or
  MOTS dataset
  (<https://github.com/openvinotoolkit/datumaro/pull/530>)
- Exporting dataset without `color` attribute into the
  `icdar_text_segmentation` format
  (<https://github.com/openvinotoolkit/datumaro/pull/556>)
### Security
- TBD

## 14/10/2021 - Release v0.2
### Added
- A new installation target: `pip install datumaro[default]`, which should
  be used by default. The simple `datumaro` is supposed for library users.
  (<https://github.com/openvinotoolkit/datumaro/pull/238>)
- Dataset and project versioning capabilities (Git-like)
  (<https://github.com/openvinotoolkit/datumaro/pull/238>)
- "dataset revpath" concept in CLI, allowing to pass a dataset path with
  the dataset format in `diff`, `merge`, `explain` and `info` CLI commands
  (<https://github.com/openvinotoolkit/datumaro/pull/238>)
- `import`, `remove`, `commit`, `checkout`, `log`, `status`, `info` CLI commands
  (<https://github.com/openvinotoolkit/datumaro/pull/238>)
- `Coco*Extractor` classes now have an option to preserve label IDs from the
  original annotation file
  (<https://github.com/openvinotoolkit/datumaro/pull/453>)
- `patch` CLI command to patch datasets
  (<https://github.com/openvinotoolkit/datumaro/pull/401>)
- `ProjectLabels` transform to change dataset labels for merging etc.
  (<https://github.com/openvinotoolkit/datumaro/pull/401>,
   <https://github.com/openvinotoolkit/datumaro/pull/478>)
- Support for custom labels in the KITTI detection format
  (<https://github.com/openvinotoolkit/datumaro/pull/481>)
- Type annotations and docs for Annotation classes
  (<https://github.com/openvinotoolkit/datumaro/pull/493>)
- Options to control label loading behavior in `imagenet_txt` import
  (<https://github.com/openvinotoolkit/datumaro/pull/434>,
  <https://github.com/openvinotoolkit/datumaro/pull/489>)

### Changed
- A project can contain and manage multiple datasets instead of a single one.
  CLI operations can be applied to the whole project, or to separate datasets.
  Datasets are modified inplace, by default
  (<https://github.com/openvinotoolkit/datumaro/issues/328>)
- CLI help for builtin plugins doesn't require project
  (<https://github.com/openvinotoolkit/datumaro/issues/328>)
- Annotation-related classes were moved into a new module,
  `datumaro.components.annotation`
  (<https://github.com/openvinotoolkit/datumaro/pull/439>)
- Rollback utilities replaced with Scope utilities
  (<https://github.com/openvinotoolkit/datumaro/pull/444>)
- The `Project` class from `datumaro.components` is changed completely
  (<https://github.com/openvinotoolkit/datumaro/pull/238>)
- `diff` and `ediff` are joined into a single `diff` CLI command
  (<https://github.com/openvinotoolkit/datumaro/pull/238>)
- Projects use new file layout, incompatible with old projects.
  An old project can be updated with `datum project migrate`
  (<https://github.com/openvinotoolkit/datumaro/pull/238>)
- Inheriting `CliPlugin` is not required in plugin classes
  (<https://github.com/openvinotoolkit/datumaro/pull/238>)
- `Importer`s do not create `Project`s anymore and just return a list of
  extractor configurations
  (<https://github.com/openvinotoolkit/datumaro/pull/238>)

### Deprecated
- TBD

### Removed
- `import`, `project merge` CLI commands
  (<https://github.com/openvinotoolkit/datumaro/pull/238>)
- Support for project hierarchies. A project cannot be a source anymore
  (<https://github.com/openvinotoolkit/datumaro/pull/238>)
- Project cannot have independent internal dataset anymore. All the project
  data must be stored in the project data sources
  (<https://github.com/openvinotoolkit/datumaro/pull/238>)
- `datumaro_project` format
  (<https://github.com/openvinotoolkit/datumaro/pull/238>)
- Unused `path` field of `DatasetItem`
  (<https://github.com/openvinotoolkit/datumaro/pull/455>)

### Fixed
- Deprecation warning in `open_images_format.py`
  (<https://github.com/openvinotoolkit/datumaro/pull/440>)
- `lazy_image` returning unrelated data sometimes
  (<https://github.com/openvinotoolkit/datumaro/issues/409>)
- Invalid call to `pycocotools.mask.iou`
  (<https://github.com/openvinotoolkit/datumaro/pull/450>)
- Importing of Open Images datasets without image data
  (<https://github.com/openvinotoolkit/datumaro/pull/463>)
- Return value type in `Dataset.is_modified`
  (<https://github.com/openvinotoolkit/datumaro/pull/401>)
- Remapping of secondary categories in `RemapLabels`
  (<https://github.com/openvinotoolkit/datumaro/pull/401>)
- VOC dataset patching for classification and segmentation tasks
  (<https://github.com/openvinotoolkit/datumaro/pull/478>)
- Exported mask label ids in KITTI segmentation
  (<https://github.com/openvinotoolkit/datumaro/pull/481>)
- Missing `label` for `Points` read in the LFW format
  (<https://github.com/openvinotoolkit/datumaro/pull/494>)

### Security
- TBD

## 24/08/2021 - Release v0.1.11
### Added
- The Open Images format now supports bounding box
  and segmentation mask annotations
  (<https://github.com/openvinotoolkit/datumaro/pull/352>,
  <https://github.com/openvinotoolkit/datumaro/pull/388>).
- Bounding boxes values decrement transform (<https://github.com/openvinotoolkit/datumaro/pull/366>)
- Improved error reporting in `Dataset` (<https://github.com/openvinotoolkit/datumaro/pull/386>)
- Support ADE20K format (import only) (<https://github.com/openvinotoolkit/datumaro/pull/400>)
- Documentation website at <https://openvinotoolkit.github.io/datumaro> (<https://github.com/openvinotoolkit/datumaro/pull/420>)

### Changed
- Datumaro no longer depends on scikit-image
  (<https://github.com/openvinotoolkit/datumaro/pull/379>)
- `Dataset` remembers export options on saving / exporting for the first time (<https://github.com/openvinotoolkit/datumaro/pull/386>)

### Deprecated
- TBD

### Removed
- TBD

### Fixed
- Application of `remap_labels` to dataset categories of different length (<https://github.com/openvinotoolkit/datumaro/issues/314>)
- Patching of datasets in formats (<https://github.com/openvinotoolkit/datumaro/issues/348>)
- Improved Cityscapes export performance (<https://github.com/openvinotoolkit/datumaro/pull/367>)
- Incorrect format of `*_labelIds.png` in Cityscapes export (<https://github.com/openvinotoolkit/datumaro/issues/325>, <https://github.com/openvinotoolkit/datumaro/issues/342>)
- Item id in ImageNet format (<https://github.com/openvinotoolkit/datumaro/pull/371>)
- Double quotes for ICDAR Word Recognition (<https://github.com/openvinotoolkit/datumaro/pull/375>)
- Wrong display of builtin formats in CLI (<https://github.com/openvinotoolkit/datumaro/issues/332>)
- Non utf-8 encoding of annotation files in Market-1501 export (<https://github.com/openvinotoolkit/datumaro/pull/392>)
- Import of ICDAR, PASCAL VOC and VGGFace2 images from subdirectories on WIndows
  (<https://github.com/openvinotoolkit/datumaro/pull/392>)
- Saving of images with Unicode paths on Windows (<https://github.com/openvinotoolkit/datumaro/pull/392>)
- Calling `ProjectDataset.transform()` with a string argument (<https://github.com/openvinotoolkit/datumaro/issues/402>)
- Attributes casting for CVAT format (<https://github.com/openvinotoolkit/datumaro/pull/403>)
- Loading of custom project plugins (<https://github.com/openvinotoolkit/datumaro/issues/404>)
- Reading, writing anno file and saving name of the subset for test subset
  (<https://github.com/openvinotoolkit/datumaro/pull/447>)

### Security
- Fixed unsafe unpickling in CIFAR import (<https://github.com/openvinotoolkit/datumaro/pull/362>)

## 14/07/2021 - Release v0.1.10
### Added
- Support for import/export zip archives with images (<https://github.com/openvinotoolkit/datumaro/pull/273>)
- Subformat importers for VOC and COCO (<https://github.com/openvinotoolkit/datumaro/pull/281>)
- Support for KITTI dataset segmentation and detection format (<https://github.com/openvinotoolkit/datumaro/pull/282>)
- Updated YOLO format user manual (<https://github.com/openvinotoolkit/datumaro/pull/295>)
- `ItemTransform` class, which describes item-wise dataset `Transform`s (<https://github.com/openvinotoolkit/datumaro/pull/297>)
- `keep-empty` export parameter in VOC format (<https://github.com/openvinotoolkit/datumaro/pull/297>)
- A base class for dataset validation plugins (<https://github.com/openvinotoolkit/datumaro/pull/299>)
- Partial support for the Open Images format;
  only images and image-level labels can be read/written
  (<https://github.com/openvinotoolkit/datumaro/pull/291>,
  <https://github.com/openvinotoolkit/datumaro/pull/315>).
- Support for Supervisely Point Cloud dataset format (<https://github.com/openvinotoolkit/datumaro/pull/245>, <https://github.com/openvinotoolkit/datumaro/pull/353>)
- Support for KITTI Raw / Velodyne Points dataset format (<https://github.com/openvinotoolkit/datumaro/pull/245>)
- Support for CIFAR-100 and documentation for CIFAR-10/100 (<https://github.com/openvinotoolkit/datumaro/pull/301>)

### Changed
- Tensorflow AVX check is made optional in API and disabled by default (<https://github.com/openvinotoolkit/datumaro/pull/305>)
- Extensions for images in ImageNet_txt are now mandatory (<https://github.com/openvinotoolkit/datumaro/pull/302>)
- Several dependencies now have lower bounds (<https://github.com/openvinotoolkit/datumaro/pull/308>)

### Deprecated
- TBD

### Removed
- TBD

### Fixed
- Incorrect image layout on saving and a problem with ecoding on loading (<https://github.com/openvinotoolkit/datumaro/pull/284>)
- An error when XPath filter is applied to the dataset or its subset (<https://github.com/openvinotoolkit/datumaro/issues/259>)
- Tracking of `Dataset` changes done by transforms (<https://github.com/openvinotoolkit/datumaro/pull/297>)
- Improved CLI startup time in several cases (<https://github.com/openvinotoolkit/datumaro/pull/306>)

### Security
- Known issue: loading CIFAR can result in arbitrary code execution (<https://github.com/openvinotoolkit/datumaro/issues/327>)

## 03/06/2021 - Release v0.1.9
### Added
- Support for escaping in attribute values in LabelMe format (<https://github.com/openvinotoolkit/datumaro/issues/49>)
- Support for Segmentation Splitting (<https://github.com/openvinotoolkit/datumaro/pull/223>)
- Support for CIFAR-10/100 dataset format (<https://github.com/openvinotoolkit/datumaro/pull/225>, <https://github.com/openvinotoolkit/datumaro/pull/243>)
- Support for COCO panoptic and stuff format (<https://github.com/openvinotoolkit/datumaro/pull/210>)
- Documentation file and integration tests for Pascal VOC format (<https://github.com/openvinotoolkit/datumaro/pull/228>)
- Support for MNIST and MNIST in CSV dataset formats (<https://github.com/openvinotoolkit/datumaro/pull/234>)
- Documentation file for COCO format (<https://github.com/openvinotoolkit/datumaro/pull/241>)
- Documentation file and integration tests for YOLO format (<https://github.com/openvinotoolkit/datumaro/pull/246>)
- Support for Cityscapes dataset format (<https://github.com/openvinotoolkit/datumaro/pull/249>)
- Support for Validator configurable threshold (<https://github.com/openvinotoolkit/datumaro/pull/250>)

### Changed
- LabelMe format saves dataset items with their relative paths by subsets
  without changing names (<https://github.com/openvinotoolkit/datumaro/pull/200>)
- Allowed arbitrary subset count and names in classification and detection
  splitters (<https://github.com/openvinotoolkit/datumaro/pull/207>)
- Annotation-less dataset elements are now participate in subset splitting (<https://github.com/openvinotoolkit/datumaro/pull/211>)
- Classification task in LFW dataset format (<https://github.com/openvinotoolkit/datumaro/pull/222>)
- Testing is now performed with pytest instead of unittest (<https://github.com/openvinotoolkit/datumaro/pull/248>)

### Deprecated
- TBD

### Removed
- TBD

### Fixed
- Added support for auto-merging (joining) of datasets with no labels and
  having labels (<https://github.com/openvinotoolkit/datumaro/pull/200>)
- Allowed explicit label removal in `remap_labels` transform (<https://github.com/openvinotoolkit/datumaro/pull/203>)
- Image extension in CVAT format export (<https://github.com/openvinotoolkit/datumaro/pull/214>)
- Added a label "face" for bounding boxes in Wider Face (<https://github.com/openvinotoolkit/datumaro/pull/215>)
- Allowed adding "difficult", "truncated", "occluded" attributes when
  converting to Pascal VOC if these attributes are not present (<https://github.com/openvinotoolkit/datumaro/pull/216>)
- Empty lines in YOLO annotations are ignored (<https://github.com/openvinotoolkit/datumaro/pull/221>)
- Export in VOC format when no image info is available (<https://github.com/openvinotoolkit/datumaro/pull/239>)
- Fixed saving attribute in WiderFace extractor (<https://github.com/openvinotoolkit/datumaro/pull/251>)

### Security
- TBD

## 31/03/2021 - Release v0.1.8
### Added
- TBD

### Changed
- Added an option to allow undeclared annotation attributes in CVAT format
  export (<https://github.com/openvinotoolkit/datumaro/pull/192>)
- COCO exports images in separate dirs by subsets. Added an option to control
  this (<https://github.com/openvinotoolkit/datumaro/pull/195>)

### Deprecated
- TBD

### Removed
- TBD

### Fixed
- Instance masks of `background` class no more introduce an instance (<https://github.com/openvinotoolkit/datumaro/pull/188>)
- Added support for label attributes in Datumaro format (<https://github.com/openvinotoolkit/datumaro/pull/192>)

### Security
- TBD

## 24/03/2021 - Release v0.1.7
### Added
- OpenVINO plugin examples (<https://github.com/openvinotoolkit/datumaro/pull/159>)
- Dataset validation for classification and detection datasets (<https://github.com/openvinotoolkit/datumaro/pull/160>)
- Arbitrary image extensions in formats (import and export) (<https://github.com/openvinotoolkit/datumaro/issues/166>)
- Ability to set a custom subset name for an imported dataset (<https://github.com/openvinotoolkit/datumaro/issues/166>)
- CLI support for NDR(<https://github.com/openvinotoolkit/datumaro/pull/178>)

### Changed
- Common ICDAR format is split into 3 sub-formats (<https://github.com/openvinotoolkit/datumaro/pull/174>)

### Deprecated
- TBD

### Removed
- TBD

### Fixed
- The ability to work with file names containing Cyrillic and spaces (<https://github.com/openvinotoolkit/datumaro/pull/148>)
- Image reading and saving in ICDAR formats (<https://github.com/openvinotoolkit/datumaro/pull/174>)
- Unnecessary image loading on dataset saving (<https://github.com/openvinotoolkit/datumaro/pull/176>)
- Allowed spaces in ICDAR captions (<https://github.com/openvinotoolkit/datumaro/pull/182>)
- Saving of masks in VOC when masks are not requested (<https://github.com/openvinotoolkit/datumaro/pull/184>)

### Security
- TBD

## 03/02/2021 - Release v0.1.6.1 (hotfix)
### Added
- TBD

### Changed
- TBD

### Deprecated
- TBD

### Removed
- TBD

### Fixed
- Images with no annotations are exported again in VOC formats (<https://github.com/openvinotoolkit/datumaro/pull/123>)
- Inference result for only one output layer in OpenVINO launcher (<https://github.com/openvinotoolkit/datumaro/pull/125>)

### Security
- TBD

## 02/26/2021 - Release v0.1.6
### Added
- `Icdar13/15` dataset format (<https://github.com/openvinotoolkit/datumaro/pull/96>)
- Laziness, source caching, tracking of changes and partial updating for `Dataset` (<https://github.com/openvinotoolkit/datumaro/pull/102>)
- `Market-1501` dataset format (<https://github.com/openvinotoolkit/datumaro/pull/108>)
- `LFW` dataset format (<https://github.com/openvinotoolkit/datumaro/pull/110>)
- Support of polygons' and masks' confusion matrices and mismathing classes in
  `diff` command (<https://github.com/openvinotoolkit/datumaro/pull/117>)
- Add near duplicate image removal plugin (<https://github.com/openvinotoolkit/datumaro/pull/113>)
- Sampler Plugin that analyzes inference result from the given dataset and
  selects samples for annotation(<https://github.com/openvinotoolkit/datumaro/pull/115>)

### Changed
- OpenVINO model launcher is updated for OpenVINO r2021.1 (<https://github.com/openvinotoolkit/datumaro/pull/100>)

### Deprecated
- TBD

### Removed
- TBD

### Fixed
- High memory consumption and low performance of mask import/export, #53 (<https://github.com/openvinotoolkit/datumaro/pull/101>)
- Masks, covered by class 0 (background), should be exported with holes inside
(<https://github.com/openvinotoolkit/datumaro/pull/104>)
- `diff` command invocation problem with missing class methods (<https://github.com/openvinotoolkit/datumaro/pull/117>)

### Security
- TBD

## 01/23/2021 - Release v0.1.5
### Added
- `WiderFace` dataset format (<https://github.com/openvinotoolkit/datumaro/pull/65>, <https://github.com/openvinotoolkit/datumaro/pull/90>)
- Function to transform annotations to labels (<https://github.com/openvinotoolkit/datumaro/pull/66>)
- Dataset splits for classification, detection and re-id tasks (<https://github.com/openvinotoolkit/datumaro/pull/68>, <https://github.com/openvinotoolkit/datumaro/pull/81>)
- `VGGFace2` dataset format (<https://github.com/openvinotoolkit/datumaro/pull/69>, <https://github.com/openvinotoolkit/datumaro/pull/82>)
- Unique image count statistic (<https://github.com/openvinotoolkit/datumaro/pull/87>)
- Installation with pip by name `datumaro`

### Changed
- `Dataset` class extended with new operations: `save`, `load`, `export`, `import_from`, `detect`, `run_model` (<https://github.com/openvinotoolkit/datumaro/pull/71>)
- Allowed importing `Extractor`-only defined formats
  (in `Project.import_from`, `dataset.import_from` and CLI/`project import`) (<https://github.com/openvinotoolkit/datumaro/pull/71>)
- `datum project ...` commands replaced with `datum ...` commands (<https://github.com/openvinotoolkit/datumaro/pull/84>)
- Supported more image formats in `ImageNet` extractors (<https://github.com/openvinotoolkit/datumaro/pull/85>)
- Allowed adding `Importer`-defined formats as project sources (`source add`) (<https://github.com/openvinotoolkit/datumaro/pull/86>)
- Added max search depth in `ImageDir` format and importers (<https://github.com/openvinotoolkit/datumaro/pull/86>)

### Deprecated
- `datum project ...` CLI context (<https://github.com/openvinotoolkit/datumaro/pull/84>)

### Removed
- TBD

### Fixed
- Allow plugins inherited from `Extractor` (instead of only `SourceExtractor`)
  (<https://github.com/openvinotoolkit/datumaro/pull/70>)
- Windows installation with `pip` for `pycocotools` (<https://github.com/openvinotoolkit/datumaro/pull/73>)
- `YOLO` extractor path matching on Windows (<https://github.com/openvinotoolkit/datumaro/pull/73>)
- Fixed inplace file copying when saving images (<https://github.com/openvinotoolkit/datumaro/pull/76>)
- Fixed `labelmap` parameter type checking in `VOC` converter (<https://github.com/openvinotoolkit/datumaro/pull/76>)
- Fixed model copying on addition in CLI (<https://github.com/openvinotoolkit/datumaro/pull/94>)

### Security
- TBD

## 12/10/2020 - Release v0.1.4
### Added
- `CamVid` dataset format (<https://github.com/openvinotoolkit/datumaro/pull/57>)
- Ability to install `opencv-python-headless` dependency with `DATUMARO_HEADLESS=1`
  environment variable instead of `opencv-python` (<https://github.com/openvinotoolkit/datumaro/pull/62>)

### Changed
- Allow empty supercategory in COCO (<https://github.com/openvinotoolkit/datumaro/pull/54>)
- Allow Pascal VOC to search in subdirectories (<https://github.com/openvinotoolkit/datumaro/pull/50>)

### Deprecated
- TBD

### Removed
- TBD

### Fixed
- TBD

### Security
- TBD

## 10/28/2020 - Release v0.1.3
### Added
- `ImageNet` and `ImageNetTxt` dataset formats (<https://github.com/openvinotoolkit/datumaro/pull/41>)

### Changed
- TBD

### Deprecated
- TBD

### Removed
- TBD

### Fixed
- Default `label-map` parameter value for VOC converter (<https://github.com/openvinotoolkit/datumaro/pull/34>)
- Randomness of random split transform (<https://github.com/openvinotoolkit/datumaro/pull/38>)
- `Transform.subsets()` method (<https://github.com/openvinotoolkit/datumaro/pull/38>)
- Supported unknown image formats in TF Detection API converter (<https://github.com/openvinotoolkit/datumaro/pull/40>)
- Supported empty attribute values in CVAT extractor (<https://github.com/openvinotoolkit/datumaro/pull/45>)

### Security
- TBD


## 10/05/2020 - Release v0.1.2
### Added
- `ByteImage` class to represent encoded images in memory and avoid recoding
  on save (<https://github.com/openvinotoolkit/datumaro/pull/27>)

### Changed
- Implementation of format plugins simplified (<https://github.com/openvinotoolkit/datumaro/pull/22>)
- `default` is now a default subset name, instead of `None`. The values are
  interchangeable. (<https://github.com/openvinotoolkit/datumaro/pull/22>)
- Improved performance of transforms (<https://github.com/openvinotoolkit/datumaro/pull/22>)

### Deprecated
- TBD

### Removed
- `image/depth` value from VOC export (<https://github.com/openvinotoolkit/datumaro/pull/27>)

### Fixed
- Zero division errors in dataset statistics (<https://github.com/openvinotoolkit/datumaro/pull/31>)

### Security
- TBD


## 09/24/2020 - Release v0.1.1
### Added
- `reindex` option in COCO and CVAT converters (<https://github.com/openvinotoolkit/datumaro/pull/18>)
- Support for relative paths in LabelMe format (<https://github.com/openvinotoolkit/datumaro/pull/19>)
- MOTS png mask format support (<https://github.com/openvinotoolkit/datumaro/21>)

### Changed
- TBD

### Deprecated
- TBD

### Removed
- TBD

### Fixed
- TBD

### Security
- TBD


## 09/10/2020 - Release v0.1.0
### Added
- Initial release

## Template
```
## [Unreleased]
### Added
- TBD

### Changed
- TBD

### Deprecated
- TBD

### Removed
- TBD

### Fixed
- TBD

### Security
- TBD
```<|MERGE_RESOLUTION|>--- conflicted
+++ resolved
@@ -30,14 +30,11 @@
 - Support for downloading the ImageNetV2 and COCO datasets
   (<https://github.com/openvinotoolkit/datumaro/pull/653>,
    <https://github.com/openvinotoolkit/datumaro/pull/659>)
-<<<<<<< HEAD
-=======
 - A way for formats to signal that they don't support detection
   (<https://github.com/openvinotoolkit/datumaro/pull/665>)
 - Removal transforms to remove items/annoations/attributes from dataset
   (`remove_items`, `remove_annotations`, `remove_attributes`)
   (<https://github.com/openvinotoolkit/datumaro/pull/670>)
->>>>>>> dcc4eef1
 
 ### Changed
 - Allowed direct file paths in `datum import`. Such sources are imported like
