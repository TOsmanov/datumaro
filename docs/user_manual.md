# User manual

## Contents

- [Installation](#installation)
- [Interfaces](#interfaces)
- [Supported dataset formats and annotations](#supported-formats)
- [Supported data formats](#data-formats)
- [Command line workflow](#command-line-workflow)
  - [Project structure](#project-structure)
- [Command reference](#command-reference)
  - [Convert datasets](#convert-datasets)
  - [Create project](#create-project)
  - [Add and remove data](#add-and-remove-data)
  - [Import project](#import-project)
  - [Filter project](#filter-project)
  - [Update project (merge)](#update-project)
  - [Merge projects](#merge-projects)
  - [Export project](#export-project)
  - [Compare projects](#compare-projects)
  - [Obtaining project info](#get-project-info)
  - [Obtaining project statistics](#get-project-statistics)
  - [Validate project annotations](#validate-project-annotations)
  - [Register model](#register-model)
  - [Run inference](#run-model)
  - [Run inference explanation](#explain-inference)
  - [Transform project](#transform-project)
- [Extending](#extending)
  - [Builtin plugins](#builtin-plugins)
- [Links](#links)

## Installation

### Dependencies

- Python (3.6+)
- Optional: OpenVINO, TensforFlow, PyTorch, MxNet, Caffe, Accuracy Checker

### Installation steps

Optionally, set up a virtual environment:

``` bash
python -m pip install virtualenv
python -m virtualenv venv
. venv/bin/activate
```

Install:
``` bash
# From PyPI:
pip install datumaro

# From the GitHub repository:
pip install 'git+https://github.com/openvinotoolkit/datumaro'
```

> You can change the installation branch with `...@<branch_name>`
> Also use `--force-reinstall` parameter in this case.

## Interfaces

As a standalone tool:

``` bash
datum --help
```

As a python module:
> The directory containing Datumaro should be in the `PYTHONPATH`
> environment variable or `cvat/datumaro/` should be the current directory.

``` bash
python -m datumaro --help
python datumaro/ --help
python datum.py --help
```

As a python library:

``` python
import datumaro
```

## Supported Formats

List of supported formats:
- MS COCO (`image_info`, `instances`, `person_keypoints`, `captions`, `labels`, `panoptic`, `stuff`)
  - [Format specification](http://cocodataset.org/#format-data)
  - [Dataset example](../tests/assets/coco_dataset)
  - `labels` are our extension - like `instances` with only `category_id`
  - [Format documentation](./formats/coco_user_manual.md)
- PASCAL VOC (`classification`, `detection`, `segmentation` (class, instances), `action_classification`, `person_layout`)
  - [Format specification](http://host.robots.ox.ac.uk/pascal/VOC/voc2012/htmldoc/index.html)
  - [Dataset example](../tests/assets/voc_dataset)
  - [Format documentation](./formats/pascal_voc_user_manual.md)
- YOLO (`bboxes`)
  - [Format specification](https://github.com/AlexeyAB/darknet#how-to-train-pascal-voc-data)
  - [Dataset example](../tests/assets/yolo_dataset)
  - [Format documentation](./formats/yolo_user_manual.md)
- TF Detection API (`bboxes`, `masks`)
  - Format specifications: [bboxes](https://github.com/tensorflow/models/blob/master/research/object_detection/g3doc/using_your_own_dataset.md), [masks](https://github.com/tensorflow/models/blob/master/research/object_detection/g3doc/instance_segmentation.md)
  - [Dataset example](../tests/assets/tf_detection_api_dataset)
- WIDER Face (`bboxes`)
  - [Format specification](http://shuoyang1213.me/WIDERFACE/)
  - [Dataset example](../tests/assets/wider_dataset)
- VGGFace2 (`landmarks`, `bboxes`)
  - [Format specification](https://github.com/ox-vgg/vgg_face2)
  - [Dataset example](../tests/assets/vgg_face2_dataset)
- MOT sequences
  - [Format specification](https://arxiv.org/pdf/1906.04567.pdf)
  - [Dataset example](../tests/assets/mot_dataset)
- MOTS (png)
  - [Format specification](https://www.vision.rwth-aachen.de/page/mots)
  - [Dataset example](../tests/assets/mots_dataset)
- ImageNet (`classification`, `detection`)
  - [Dataset example](../tests/assets/imagenet_dataset)
  - [Dataset example (txt for classification)](../tests/assets/imagenet_txt_dataset)
  - Detection format is the same as in PASCAL VOC
- CIFAR-10/100 (`classification` (python version))
  - [Format specification](https://www.cs.toronto.edu/~kriz/cifar.html)
  - [Dataset example](../tests/assets/cifar_dataset)
- MNIST (`classification`)
  - [Format specification](http://yann.lecun.com/exdb/mnist/)
  - [Dataset example](../tests/assets/mnist_dataset)
  - [Format documentation](./formats/mnist_user_manual.md)
- MNIST in CSV (`classification`)
  - [Format specification](https://pjreddie.com/projects/mnist-in-csv/)
  - [Dataset example](../tests/assets/mnist_csv_dataset)
  - [Format documentation](./formats/mnist_user_manual.md)
- CamVid (`segmentation`)
  - [Format specification](http://mi.eng.cam.ac.uk/research/projects/VideoRec/CamVid/)
  - [Dataset example](../tests/assets/camvid_dataset)
- Cityscapes (`segmentation`)
  - [Format specification](https://www.cityscapes-dataset.com/dataset-overview/)
  - [Dataset example](../tests/assets/cityscapes_dataset)
  - [Format documentation](./formats/cityscapes_user_manual.md)
- CVAT
  - [Format specification](https://github.com/opencv/cvat/blob/develop/cvat/apps/documentation/xml_format.md)
  - [Dataset example](../tests/assets/cvat_dataset)
- LabelMe
  - [Format specification](http://labelme.csail.mit.edu/Release3.0)
  - [Dataset example](../tests/assets/labelme_dataset)
- ICDAR13/15 (`word_recognition`, `text_localization`, `text_segmentation`)
  - [Format specification](https://rrc.cvc.uab.es/?ch=2)
  - [Dataset example](../tests/assets/icdar_dataset)
- Market-1501 (`person re-identification`)
  - [Format specification](https://www.aitribune.com/dataset/2018051063)
  - [Dataset example](../tests/assets/market1501_dataset)
- LFW (`classification`, `person re-identification`, `landmarks`)
  - [Format specification](http://vis-www.cs.umass.edu/lfw/)
  - [Dataset example](../tests/assets/lfw_dataset)

List of supported annotation types:
- Labels
- Bounding boxes
- Polygons
- Polylines
- (Segmentation) Masks
- (Key-)Points
- Captions

## Data formats

Datumaro only works with 2d RGB(A) images.

To create an unlabelled dataset from an arbitrary directory with images use
`ImageDir` format:

```bash
datum create -o <project/dir>
datum add path -p <project/dir> -f image_dir <directory/path/>
```

or if you work with Datumaro API:

For using with a project:

```python
from datumaro.components.project import Project

project = Project()
project.add_source('source1', {
  'format': 'image_dir',
  'url': 'directory/path/'
})
dataset = project.make_dataset()
```

And for using as a dataset:

```python
from datumaro.components.dataset import Dataset

dataset = Dataset.import_from('directory/path/', 'image_dir')
```

This will search for images in the directory recursively and add
them as dataset entries with names like `<subdir1>/<subsubdir1>/<image_name1>`.
The list of formats matches the list of supported image formats in OpenCV.
```
.jpg, .jpeg, .jpe, .jp2, .png, .bmp, .dib, .tif, .tiff, .tga, .webp, .pfm,
.sr, .ras, .exr, .hdr, .pic, .pbm, .pgm, .ppm, .pxm, .pnm
```

After addition into a project, images can be split into subsets and renamed
with transformations, filtered, joined with existing annotations etc.

To use a video as an input, one should either [create an Extractor plugin](../docs/developer_guide.md#plugins),
which splits a video into frames, or split the video manually and import images.

## Command line workflow

The key object is a project, so most CLI commands operate on projects.
However, there are few commands operating on datasets directly.
A project is a combination of a project's own dataset, a number of
external data sources and an environment.
An empty Project can be created by `project create` command,
an existing dataset can be imported with `project import` command.
A typical way to obtain projects is to export tasks in CVAT UI.

If you want to interact with models, you need to add them to project first.

### Project structure

<!--lint disable fenced-code-flag-->
```
└── project/
    ├── .datumaro/
    |   ├── config.yml
    │   ├── .git/
    │   ├── models/
    │   └── plugins/
    │       ├── plugin1/
    │       |   ├── file1.py
    │       |   └── file2.py
    │       ├── plugin2.py
    │       ├── custom_extractor1.py
    │       └── ...
    ├── dataset/
    └── sources/
        ├── source1
        └── ...
```
<!--lint enable fenced-code-flag-->

## Command reference

> **Note**: command invocation syntax is subject to change,
> **always refer to command --help output**

Available CLI commands:
![CLI design doc](images/cli_design.png)

### Convert datasets

This command allows to convert a dataset from one format into another. In fact, this
command is a combination of `project import` and `project export` and just provides a simpler
way to obtain the same result when no extra options is needed. A list of supported
formats can be found in the `--help` output of this command.

Usage:

``` bash
datum convert --help

datum convert \
    -i <input path> \
    -if <input format> \
    -o <output path> \
    -f <output format> \
    -- [extra parameters for output format]
```

Example: convert a VOC-like dataset to a COCO-like one:

``` bash
datum convert --input-format voc --input-path <path/to/voc/> \
              --output-format coco
```

### Import project

This command creates a Project from an existing dataset.

Supported formats are listed in the command help. Check [extending tips](#extending)
for information on extra format support.

Usage:

``` bash
datum import --help

datum import \
    -i <dataset_path> \
    -o <project_dir> \
    -f <format>
```

Example: create a project from COCO-like dataset

``` bash
datum import \
    -i /home/coco_dir \
    -o /home/project_dir \
    -f coco
```

An _MS COCO_-like dataset should have the following directory structure:

<!--lint disable fenced-code-flag-->
```
COCO/
├── annotations/
│   ├── instances_val2017.json
│   ├── instances_train2017.json
├── images/
│   ├── val2017
│   ├── train2017
```
<!--lint enable fenced-code-flag-->

Everything after the last `_` is considered a subset name in the COCO format.

### Create project

The command creates an empty project. Once a Project is created, there are
a few options to interact with it.

Usage:

``` bash
datum create --help

datum create \
    -o <project_dir>
```

Example: create an empty project `my_dataset`

``` bash
datum create -o my_dataset/
```

### Add and remove data

A Project can contain a number of external Data Sources. Each Data Source
describes a way to produce dataset items. A Project combines dataset items from
all the sources and its own dataset into one composite dataset. You can manage
project sources by commands in the `source` command line context.

Datasets come in a wide variety of formats. Each dataset
format defines its own data structure and rules on how to
interpret the data. For example, the following data structure
is used in COCO format:
<!--lint disable fenced-code-flag-->
```
/dataset/
- /images/<id>.jpg
- /annotations/
```
<!--lint enable fenced-code-flag-->

Supported formats are listed in the command help. Check [extending tips](#extending)
for information on extra format support.

Usage:

``` bash
datum add --help
datum remove --help

datum add \
    path <path> \
    -p <project dir> \
    -f <format> \
    -n <name>

datum remove \
    -p <project dir> \
    -n <name>
```

Example: create a project from a bunch of different annotations and images,
and generate TFrecord for TF Detection API for model training

``` bash
datum create
# 'default' is the name of the subset below
datum add path <path/to/coco/instances_default.json> -f coco_instances
datum add path <path/to/cvat/default.xml> -f cvat
datum add path <path/to/voc> -f voc_detection
datum add path <path/to/datumaro/default.json> -f datumaro
datum add path <path/to/images/dir> -f image_dir
datum export -f tf_detection_api
```

### Filter project

This command allows to create a sub-Project from a Project. The new project
includes only items satisfying some condition. [XPath](https://devhints.io/xpath)
is used as a query format.

There are several filtering modes available (`-m/--mode` parameter).
Supported modes:
- `i`, `items`
- `a`, `annotations`
- `i+a`, `a+i`, `items+annotations`, `annotations+items`

When filtering annotations, use the `items+annotations`
mode to point that annotation-less dataset items should be
removed. To select an annotation, write an XPath that
returns `annotation` elements (see examples).

Usage:

``` bash
datum filter --help

datum filter \
    -p <project dir> \
    -e '<xpath filter expression>'
```

Example: extract a dataset with only images which `width` < `height`

``` bash
datum filter \
    -p test_project \
    -e '/item[image/width < image/height]'
```

Example: extract a dataset with only images of subset `train`.
``` bash
datum project filter \
    -p test_project \
    -e '/item[subset="train"]'
```

Example: extract a dataset with only large annotations of class `cat` and any non-`persons`

``` bash
datum filter \
    -p test_project \
    --mode annotations -e '/item/annotation[(label="cat" and area > 99.5) or label!="person"]'
```

Example: extract a dataset with only occluded annotations, remove empty images

``` bash
datum filter \
    -p test_project \
    -m i+a -e '/item/annotation[occluded="True"]'
```

Item representations are available with `--dry-run` parameter:

``` xml
<item>
  <id>290768</id>
  <subset>minival2014</subset>
  <image>
    <width>612</width>
    <height>612</height>
    <depth>3</depth>
  </image>
  <annotation>
    <id>80154</id>
    <type>bbox</type>
    <label_id>39</label_id>
    <x>264.59</x>
    <y>150.25</y>
    <w>11.199999999999989</w>
    <h>42.31</h>
    <area>473.87199999999956</area>
  </annotation>
  <annotation>
    <id>669839</id>
    <type>bbox</type>
    <label_id>41</label_id>
    <x>163.58</x>
    <y>191.75</y>
    <w>76.98999999999998</w>
    <h>73.63</h>
    <area>5668.773699999998</area>
  </annotation>
  ...
</item>
```

### Update project

This command updates items in a project from another one
(check [Merge Projects](#merge-projects) for complex merging).

Usage:

``` bash
datum merge --help

datum merge \
    -p <project dir> \
    -o <output dir> \
    <other project dir>
```

Example: update annotations in the `first_project` with annotations
from the `second_project` and save the result as `merged_project`

``` bash
datum merge \
    -p first_project \
    -o merged_project \
    second_project
```

### Merge projects

This command merges items from 2 or more projects and checks annotations for errors.

Spatial annotations are compared by distance and intersected, labels and attributes
are selected by voting.
Merge conflicts, missing items and annotations, other errors are saved into a `.json` file.

Usage:

``` bash
datum merge --help

datum merge <project dirs>
```

Example: merge 4 (partially-)intersecting projects,
- consider voting succeeded when there are 3+ same votes
- consider shapes intersecting when IoU >= 0.6
- check annotation groups to have `person`, `hand`, `head` and `foot` (`?` for optional)

``` bash
datum merge project1/ project2/ project3/ project4/ \
    --quorum 3 \
    -iou 0.6 \
    --groups 'person,hand?,head,foot?'
```

### Export project

This command exports a Project as a dataset in some format.

Supported formats are listed in the command help. Check [extending tips](#extending)
for information on extra format support.

Usage:

``` bash
datum export --help

datum export \
    -p <project dir> \
    -o <output dir> \
    -f <format> \
    -- [additional format parameters]
```

Example: save project as VOC-like dataset, include images, convert images to `PNG`

``` bash
datum export \
    -p test_project \
    -o test_project-export \
    -f voc \
    -- --save-images --image-ext='.png'
```

### Get project info

This command outputs project status information.

Usage:

``` bash
datum info --help

datum info \
    -p <project dir>
```

Example:

``` bash
datum info -p /test_project

Project:
  name: test_project
  location: /test_project
Sources:
  source 'instances_minival2014':
    format: coco_instances
    url: /coco_like/annotations/instances_minival2014.json
Dataset:
  length: 5000
  categories: label
    label:
      count: 80
      labels: person, bicycle, car, motorcycle (and 76 more)
  subsets: minival2014
    subset 'minival2014':
      length: 5000
      categories: label
        label:
          count: 80
          labels: person, bicycle, car, motorcycle (and 76 more)
```

### Get project statistics

This command computes various project statistics, such as:
- image mean and std. dev.
- class and attribute balance
- mask pixel balance
- segment area distribution

Usage:

``` bash
datum stats --help

datum stats \
    -p <project dir>
```

Example:

<details>

``` bash
datum stats -p test_project

{
    "annotations": {
        "labels": {
            "attributes": {
                "gender": {
                    "count": 358,
                    "distribution": {
                        "female": [
                            149,
                            0.41620111731843573
                        ],
                        "male": [
                            209,
                            0.5837988826815642
                        ]
                    },
                    "values count": 2,
                    "values present": [
                        "female",
                        "male"
                    ]
                },
                "view": {
                    "count": 340,
                    "distribution": {
                        "__undefined__": [
                            4,
                            0.011764705882352941
                        ],
                        "front": [
                            54,
                            0.1588235294117647
                        ],
                        "left": [
                            14,
                            0.041176470588235294
                        ],
                        "rear": [
                            235,
                            0.6911764705882353
                        ],
                        "right": [
                            33,
                            0.09705882352941177
                        ]
                    },
                    "values count": 5,
                    "values present": [
                        "__undefined__",
                        "front",
                        "left",
                        "rear",
                        "right"
                    ]
                }
            },
            "count": 2038,
            "distribution": {
                "car": [
                    340,
                    0.16683022571148184
                ],
                "cyclist": [
                    194,
                    0.09519136408243375
                ],
                "head": [
                    354,
                    0.17369970559371933
                ],
                "ignore": [
                    100,
                    0.04906771344455348
                ],
                "left_hand": [
                    238,
                    0.11678115799803729
                ],
                "person": [
                    358,
                    0.17566241413150147
                ],
                "right_hand": [
                    77,
                    0.037782139352306184
                ],
                "road_arrows": [
                    326,
                    0.15996074582924436
                ],
                "traffic_sign": [
                    51,
                    0.025024533856722278
                ]
            }
        },
        "segments": {
            "area distribution": [
                {
                    "count": 1318,
                    "max": 11425.1,
                    "min": 0.0,
                    "percent": 0.9627465303140978
                },
                {
                    "count": 1,
                    "max": 22850.2,
                    "min": 11425.1,
                    "percent": 0.0007304601899196494
                },
                {
                    "count": 0,
                    "max": 34275.3,
                    "min": 22850.2,
                    "percent": 0.0
                },
                {
                    "count": 0,
                    "max": 45700.4,
                    "min": 34275.3,
                    "percent": 0.0
                },
                {
                    "count": 0,
                    "max": 57125.5,
                    "min": 45700.4,
                    "percent": 0.0
                },
                {
                    "count": 0,
                    "max": 68550.6,
                    "min": 57125.5,
                    "percent": 0.0
                },
                {
                    "count": 0,
                    "max": 79975.7,
                    "min": 68550.6,
                    "percent": 0.0
                },
                {
                    "count": 0,
                    "max": 91400.8,
                    "min": 79975.7,
                    "percent": 0.0
                },
                {
                    "count": 0,
                    "max": 102825.90000000001,
                    "min": 91400.8,
                    "percent": 0.0
                },
                {
                    "count": 50,
                    "max": 114251.0,
                    "min": 102825.90000000001,
                    "percent": 0.036523009495982466
                }
            ],
            "avg. area": 5411.624543462382,
            "pixel distribution": {
                "car": [
                    13655,
                    0.0018431496518735067
                ],
                "cyclist": [
                    939005,
                    0.12674674030446592
                ],
                "head": [
                    0,
                    0.0
                ],
                "ignore": [
                    5501200,
                    0.7425510702956085
                ],
                "left_hand": [
                    0,
                    0.0
                ],
                "person": [
                    954654,
                    0.12885903974805205
                ],
                "right_hand": [
                    0,
                    0.0
                ],
                "road_arrows": [
                    0,
                    0.0
                ],
                "traffic_sign": [
                    0,
                    0.0
                ]
            }
        }
    },
    "annotations by type": {
        "bbox": {
            "count": 548
        },
        "caption": {
            "count": 0
        },
        "label": {
            "count": 0
        },
        "mask": {
            "count": 0
        },
        "points": {
            "count": 669
        },
        "polygon": {
            "count": 821
        },
        "polyline": {
            "count": 0
        }
    },
    "annotations count": 2038,
    "dataset": {
        "image mean": [
            107.06903686941979,
            79.12831698580979,
            52.95829558185416
        ],
        "image std": [
            49.40237673503467,
            43.29600731496902,
            35.47373007603151
        ],
        "images count": 100
    },
    "images count": 100,
    "subsets": {},
    "unannotated images": [
        "img00051",
        "img00052",
        "img00053",
        "img00054",
        "img00055",
    ],
    "unannotated images count": 5,
    "unique images count": 97,
    "repeating images count": 3,
    "repeating images": [
        [("img00057", "default"), ("img00058", "default")],
        [("img00059", "default"), ("img00060", "default")],
        [("img00061", "default"), ("img00062", "default")],
    ],
}
```

</details>


### Validate project annotations

This command inspects annotations with respect to the task type
and stores the result in JSON file.

The task types supported are `classification`, `detection`, and `segmentation`.

The validation result contains
- annotation statistics based on the task type
- validation reports, such as
    - items not having annotations
    - items having undefined annotations
    - imbalanced distribution in class/attributes
    - too small or large values
- summary

Usage:

``` bash
datum validate --help

datum validate -p <project dir> <task_type>
```

Here is the list of validation items(a.k.a. anomaly types).

| Anomaly Type | Description | Task Type |
| ------------ | ----------- | --------- |
| MissingLabelCategories | Metadata (ex. LabelCategories) should be defined | common |
| MissingAnnotation | No annotation found for an Item | common |
| MissingAttribute  | An attribute key is missing for an Item | common |
| MultiLabelAnnotations | Item needs a single label | classification |
| UndefinedLabel     | A label not defined in the metadata is found for an item | common |
| UndefinedAttribute | An attribute not defined in the metadata is found for an item | common |
| LabelDefinedButNotFound     | A label is defined, but not found actually | common |
| AttributeDefinedButNotFound | An attribute is defined, but not found actually | common |
| OnlyOneLabel          | The dataset consists of only label | common |
| OnlyOneAttributeValue | The dataset consists of only attribute value | common |
| FewSamplesInLabel     | The number of samples in a label might be too low | common |
| FewSamplesInAttribute | The number of samples in an attribute might be too low | common |
| ImbalancedLabels    | There is an imbalance in the label distribution | common |
| ImbalancedAttribute | There is an imbalance in the attribute distribution | common |
| ImbalancedDistInLabel     | Values (ex. bbox width) are not evenly distributed for a label | detection, segmentation |
| ImbalancedDistInAttribute | Values (ex. bbox width) are not evenly distributed for an attribute | detection, segmentation |
| NegativeLength | The width or height of bounding box is negative | detection |
| InvalidValue | There's invalid (ex. inf, nan) value for bounding box info. | detection |
| FarFromLabelMean | An annotation has an too small or large value than average for a label | detection, segmentation |
| FarFromAttrMean  | An annotation has an too small or large value than average for an attribute | detection, segmentation |


Validation Result Format:

<details>

``` bash
{
    'statistics': {
        ## common statistics
        'label_distribution': {
            'defined_labels': <dict>,   # <label:str>: <count:int>
            'undefined_labels': <dict>
            # <label:str>: {
            #     'count': <int>,
            #     'items_with_undefined_label': [<item_key>, ]
            # }
        },
        'attribute_distribution': {
            'defined_attributes': <dict>,
            # <label:str>: {
            #     <attribute:str>: {
            #         'distribution': {<attr_value:str>: <count:int>, },
            #         'items_missing_attribute': [<item_key>, ]
            #     }
            # }
            'undefined_attributes': <dict>
            # <label:str>: {
            #     <attribute:str>: {
            #         'distribution': {<attr_value:str>: <count:int>, },
            #         'items_with_undefined_attr': [<item_key>, ]
            #     }
            # }
        },
        'total_ann_count': <int>,
        'items_missing_annotation': <list>, # [<item_key>, ]

        ## statistics for classification task
        'items_with_multiple_labels': <list>, # [<item_key>, ]

        ## statistics for detection task
        'items_with_invalid_value': <dict>,
        # '<item_key>': {<ann_id:int>: [ <property:str>, ], }
        # - properties: 'x', 'y', 'width', 'height',
        #               'area(wxh)', 'ratio(w/h)', 'short', 'long'
        # - 'short' is min(w,h) and 'long' is max(w,h).
        'items_with_negative_length': <dict>,
        # '<item_key>': { <ann_id:int>: { <'width'|'height'>: <value>, }, }
        'bbox_distribution_in_label': <dict>, # <label:str>: <bbox_template>
        'bbox_distribution_in_attribute': <dict>,
        # <label:str>: {<attribute:str>: { <attr_value>: <bbox_template>, }, }
        'bbox_distribution_in_dataset_item': <dict>,
        # '<item_key>': <bbox count:int>

        ## statistics for segmentation task
        'items_with_invalid_value': <dict>,
        # '<item_key>': {<ann_id:int>: [ <property:str>, ], }
        # - properties: 'area', 'width', 'height'
        'mask_distribution_in_label': <dict>, # <label:str>: <mask_template>
        'mask_distribution_in_attribute': <dict>,
        # <label:str>: {
        #     <attribute:str>: { <attr_value>: <mask_template>, }
        # }
        'mask_distribution_in_dataset_item': <dict>,
        # '<item_key>': <mask/polygon count: int>
    },
    'validation_reports': <list>, # [ <validation_error_format>, ]
    # validation_error_format = {
    #     'anomaly_type': <str>,
    #     'description': <str>,
    #     'severity': <str>, # 'warning' or 'error'
    #     'item_id': <str>,  # optional, when it is related to a DatasetItem
    #     'subset': <str>,   # optional, when it is related to a DatasetItem
    # }
    'summary': {
        'errors': <count: int>,
        'warnings': <count: int>
    }
}

```

`item_key` is defined as,
``` python
item_key = (<DatasetItem.id:str>, <DatasetItem.subset:str>)
```

`bbox_template` and `mask_template` are defined as,

``` python
bbox_template = {
    'width': <numerical_stat_template>,
    'height': <numerical_stat_template>,
    'area(wxh)': <numerical_stat_template>,
    'ratio(w/h)': <numerical_stat_template>,
    'short': <numerical_stat_template>, # short = min(w, h)
    'long': <numerical_stat_template>   # long = max(w, h)
}
mask_template = {
    'area': <numerical_stat_template>,
    'width': <numerical_stat_template>,
    'height': <numerical_stat_template>
}
```

`numerical_stat_template` is defined as,

``` python
numerical_stat_template = {
    'items_far_from_mean': <dict>,
    # {'<item_key>': {<ann_id:int>: <value:float>, }, }
    'mean': <float>,
    'stdev': <float>,
    'min': <float>,
    'max': <float>,
    'median': <float>,
    'histogram': {
        'bins': <list>,   # [<float>, ]
        'counts': <list>, # [<int>, ]
    }
}
```

</details>

### Register model

Supported models:
- OpenVINO
- Custom models via custom `launchers`

Usage:

``` bash
datum model add --help
```

Example: register an OpenVINO model

A model consists of a graph description and weights. There is also a script
used to convert model outputs to internal data structures.

``` bash
datum create
datum model add \
    -n <model_name> -l open_vino -- \
    -d <path_to_xml> -w <path_to_bin> -i <path_to_interpretation_script>
```

Interpretation script for an OpenVINO detection model (`convert.py`):
You can find OpenVINO model interpreter samples in
`datumaro/plugins/openvino/samples` ([instruction](datumaro/plugins/openvino/README.md)).

``` python
from datumaro.components.extractor import *

max_det = 10
conf_thresh = 0.1

def process_outputs(inputs, outputs):
    # inputs = model input, array or images, shape = (N, C, H, W)
    # outputs = model output, shape = (N, 1, K, 7)
    # results = conversion result, [ [ Annotation, ... ], ... ]
    results = []
    for input, output in zip(inputs, outputs):
        input_height, input_width = input.shape[:2]
        detections = output[0]
        image_results = []
        for i, det in enumerate(detections):
            label = int(det[1])
            conf = float(det[2])
            if conf <= conf_thresh:
                continue

            x = max(int(det[3] * input_width), 0)
            y = max(int(det[4] * input_height), 0)
            w = min(int(det[5] * input_width - x), input_width)
            h = min(int(det[6] * input_height - y), input_height)
            image_results.append(Bbox(x, y, w, h,
                label=label, attributes={'score': conf} ))

            results.append(image_results[:max_det])

    return results

def get_categories():
    # Optionally, provide output categories - label map etc.
    # Example:
    label_categories = LabelCategories()
    label_categories.add('person')
    label_categories.add('car')
    return { AnnotationType.label: label_categories }
```

### Run model

This command applies model to dataset images and produces a new project.

Usage:

``` bash
datum model run --help

datum model run \
    -p <project dir> \
    -m <model_name> \
    -o <save_dir>
```

Example: launch inference on a dataset

``` bash
datum import <...>
datum model add mymodel <...>
datum model run -m mymodel -o inference
```

### Compare projects

The command compares two datasets and saves the results in the
specified directory. The current project is considered to be
"ground truth".

``` bash
datum diff --help

datum diff <other_project_dir> -o <save_dir>
```

Example: compare a dataset with model inference

``` bash
datum import <...>
datum model add mymodel <...>
datum transform <...> -o inference
datum diff inference -o diff
```

### Explain inference

Runs an explainable AI algorithm for a model.

This tool is supposed to help an AI developer to debug a model and a dataset.
Basically, it executes inference and tries to find problems in the trained
model - determine decision boundaries and belief intervals for the classifier.

<<<<<<< HEAD
Currently, the only available algorithm is RISE
(https://arxiv.org/pdf/1806.07421.pdf), which runs inference and then re-runs
a model multiple times on each image to produce a heatmap of activations for
each output of the first inference. As a result, we obtain few heatmaps, which
=======
Currently, the only available algorithm is RISE ([article](https://arxiv.org/pdf/1806.07421.pdf)),
which runs inference and then re-runs a model multiple times on each
image to produce a heatmap of activations for each output of the
first inference. As a result, we obtain few heatmaps, which
>>>>>>> bda41dde
shows, how image pixels affected the inference result. This algorithm doesn't
require any special information about the model, but it requires the model to
return all the outputs and confidences. The algorighm only supports
classification and detection models.

<<<<<<< HEAD
=======
The following use cases available:
- RISE for classification
- RISE for object detection

>>>>>>> bda41dde
Usage:

``` bash
datum explain --help

datum explain \
    -m <model_name> \
    -o <save_dir> \
    <target> \
    <method> \
    <method_params>
```

Example: run inference explanation on a single image with visualization

``` bash
datum create <...>
datum model add mymodel <...>
<<<<<<< HEAD
datum explain image.png -m mymodel \
=======
datum explain -t image.png -m mymodel \
>>>>>>> bda41dde
    rise --max-samples 1000 --progressive
```

> Note: this algorithm requires the model to return
> *all* (or a _reasonable_ amount) the outputs and confidences unfiltered,
> i.e. all the `Label` annotations for classification models and
> all the `Bbox`es for detection models.
<<<<<<< HEAD

For OpenVINO models the output processing script would look like this:

=======
> You can find examples of the expected model outputs in [`tests/test_RISE.py`](../tests/test_RISE.py)

For OpenVINO models the output processing script would look like this:

Classification scenario:

>>>>>>> bda41dde
``` python
from datumaro.components.extractor import *
from datumaro.util.annotation_util import softmax

def process_outputs(inputs, outputs):
    # inputs = model input, array or images, shape = (N, C, H, W)
    # outputs = model output, logits, shape = (N, n_classes)
    # results = conversion result, [ [ Annotation, ... ], ... ]
    results = []
    for input, output in zip(inputs, outputs):
        input_height, input_width = input.shape[:2]
        confs = softmax(output[0])
        for label, conf in enumerate(confs):
            results.append(Label(int(label)), attributes={'score': float(conf)})

    return results
<<<<<<< HEAD

def get_categories():
    # Optionally, provide output categories - label map etc.
    # Example:
    label_categories = LabelCategories()
    label_categories.add('person')
    label_categories.add('car')
    return { AnnotationType.label: label_categories }
=======
```


Object Detection scenario:

``` python
from datumaro.components.extractor import *

# return a significant number of output boxes to make multiple runs
# statistically correct and meaningful
max_det = 1000

def process_outputs(inputs, outputs):
    # inputs = model input, array or images, shape = (N, C, H, W)
    # outputs = model output, shape = (N, 1, K, 7)
    # results = conversion result, [ [ Annotation, ... ], ... ]
    results = []
    for input, output in zip(inputs, outputs):
        input_height, input_width = input.shape[:2]
        detections = output[0]
        image_results = []
        for i, det in enumerate(detections):
            label = int(det[1])
            conf = float(det[2])
            x = max(int(det[3] * input_width), 0)
            y = max(int(det[4] * input_height), 0)
            w = min(int(det[5] * input_width - x), input_width)
            h = min(int(det[6] * input_height - y), input_height)
            image_results.append(Bbox(x, y, w, h,
                label=label, attributes={'score': conf} ))

            results.append(image_results[:max_det])

    return results
>>>>>>> bda41dde
```


### Transform Project

This command allows to modify images or annotations in a project all at once.

``` bash
datum transform --help

datum transform \
    -p <project_dir> \
    -o <output_dir> \
    -t <transform_name> \
    -- [extra transform options]
```

Example: split a dataset randomly to `train` and `test` subsets, ratio is 2:1

``` bash
datum transform -t random_split -- --subset train:.67 --subset test:.33
```

Example: split a dataset in task-specific manner. The tasks supported are
classification, detection, segmentation and re-identification.

``` bash
datum transform -t split -- \
    -t classification --subset train:.5 --subset val:.2 --subset test:.3

datum transform -t split -- \
    -t detection --subset train:.5 --subset val:.2 --subset test:.3

datum transform -t split -- \
    -t segmentation --subset train:.5 --subset val:.2 --subset test:.3

datum transform -t split -- \
    -t reid --subset train:.5 --subset val:.2 --subset test:.3 \
    --query .5
```

Example: convert polygons to masks, masks to boxes etc.:

``` bash
datum transform -t boxes_to_masks
datum transform -t masks_to_polygons
datum transform -t polygons_to_masks
datum transform -t shapes_to_boxes
```

Example: remap dataset labels, `person` to `car` and `cat` to `dog`, keep `bus`, remove others

``` bash
datum transform -t remap_labels -- \
    -l person:car -l bus:bus -l cat:dog \
    --default delete
```

Example: rename dataset items by a regular expression
- Replace `pattern` with `replacement`
- Remove `frame_` from item ids

``` bash
datum transform -t rename -- -e '|pattern|replacement|'
datum transform -t rename -- -e '|frame_(\d+)|\\1|'
```

Example: sampling dataset items as many as the number of target samples with sampling method entered by the user, divide into `sampled` and `unsampled` subsets
- There are five methods of sampling the m option.
    - `topk`: Return the k with high uncertainty data
    - `lowk`: Return the k with low uncertainty data
    - `randk`: Return the random k data
    - `mixk`: Return half to topk method and the rest to lowk method
    - `randtopk`: First, select 3 times the number of k randomly, and return the topk among them.

``` bash
datum transform -t sampler -- \
    -a entropy \
    -i train \
    -o sampled \
    -u unsampled \
    -m topk \
    -k 20
```

Example : control number of outputs to 100 after NDR
- There are two methods in NDR e option
    - `random`: sample from removed data randomly
    - `similarity`: sample from removed data with ascending
- There are two methods in NDR u option
    - `uniform`: sample data with uniform distribution
    - `inverse`: sample data with reciprocal of the number

```bash
datum transform -t ndr -- \
    -w train \
    -a gradient \
    -k 100 \
    -e random \
    -u uniform
```

## Extending

There are few ways to extend and customize Datumaro behaviour, which is supported by plugins.
Check [our contribution guide](../CONTRIBUTING.md) for details on plugin implementation.
In general, a plugin is a Python code file. It must be put into a plugin directory:
- `<project_dir>/.datumaro/plugins` for project-specific plugins
- `<datumaro_dir>/plugins` for global plugins

### Built-in plugins

Datumaro provides several builtin plugins. Plugins can have dependencies,
which need to be installed separately.

#### TensorFlow

The plugin provides support of TensorFlow Detection API format, which includes
boxes and masks. It depends on TensorFlow, which can be installed with `pip`:

```bash
pip install tensorflow
# or
pip install tensorflow-gpu
# or
pip install datumaro[tf]
# or
pip install datumaro[tf-gpu]
```

#### Accuracy Checker

This plugin allows to use [Accuracy Checker](https://github.com/openvinotoolkit/open_model_zoo/tree/master/tools/accuracy_checker)
to launch deep learning models from various frameworks
(Caffe, MxNet, PyTorch, OpenVINO, ...) through Accuracy Checker's API.
The plugin depends on Accuracy Checker, which can be installed with `pip`:

```bash
pip install 'git+https://github.com/openvinotoolkit/open_model_zoo.git#subdirectory=tools/accuracy_checker'
```

#### OpenVINO™

This plugin provides support for model inference with [OpenVINO™](https://01.org/openvinotoolkit).
The plugin depends on the OpenVINO™ Toolkit, which can be installed by
following [these instructions](https://docs.openvinotoolkit.org/latest/index.html#packaging_and_deployment)

### Dataset Formats

Dataset reading is supported by Extractors and Importers.
An Extractor produces a list of dataset items corresponding
to the dataset. An Importer creates a project from the data source location.
It is possible to add custom Extractors and Importers. To do this, you need
to put an Extractor and Importer implementation scripts to a plugin directory.

Dataset writing is supported by Converters.
A Converter produces a dataset of a specific format from dataset items.
It is possible to add custom Converters. To do this, you need to put a Converter
implementation script to a plugin directory.

### Dataset Conversions ("Transforms")

A Transform is a function for altering a dataset and producing a new one. It can update
dataset items, annotations, classes, and other properties.
A list of available transforms for dataset conversions can be extended by adding a Transform
implementation script into a plugin directory.

### Model launchers

A list of available launchers for model execution can be extended by adding a Launcher
implementation script into a plugin directory.

## Links
- [TensorFlow detection model zoo](https://github.com/tensorflow/models/blob/master/research/object_detection/g3doc/detection_model_zoo.md)
- [How to convert model to OpenVINO format](https://docs.openvinotoolkit.org/latest/_docs_MO_DG_prepare_model_convert_model_tf_specific_Convert_Object_Detection_API_Models.html)
- [Model conversion script example](https://github.com/opencv/cvat/blob/3e09503ba6c6daa6469a6c4d275a5a8b168dfa2c/components/tf_annotation/install.sh#L23)<|MERGE_RESOLUTION|>--- conflicted
+++ resolved
@@ -1189,29 +1189,19 @@
 Basically, it executes inference and tries to find problems in the trained
 model - determine decision boundaries and belief intervals for the classifier.
 
-<<<<<<< HEAD
-Currently, the only available algorithm is RISE
-(https://arxiv.org/pdf/1806.07421.pdf), which runs inference and then re-runs
-a model multiple times on each image to produce a heatmap of activations for
-each output of the first inference. As a result, we obtain few heatmaps, which
-=======
 Currently, the only available algorithm is RISE ([article](https://arxiv.org/pdf/1806.07421.pdf)),
 which runs inference and then re-runs a model multiple times on each
 image to produce a heatmap of activations for each output of the
 first inference. As a result, we obtain few heatmaps, which
->>>>>>> bda41dde
 shows, how image pixels affected the inference result. This algorithm doesn't
 require any special information about the model, but it requires the model to
 return all the outputs and confidences. The algorighm only supports
 classification and detection models.
 
-<<<<<<< HEAD
-=======
 The following use cases available:
 - RISE for classification
 - RISE for object detection
 
->>>>>>> bda41dde
 Usage:
 
 ``` bash
@@ -1230,11 +1220,7 @@
 ``` bash
 datum create <...>
 datum model add mymodel <...>
-<<<<<<< HEAD
 datum explain image.png -m mymodel \
-=======
-datum explain -t image.png -m mymodel \
->>>>>>> bda41dde
     rise --max-samples 1000 --progressive
 ```
 
@@ -1242,18 +1228,12 @@
 > *all* (or a _reasonable_ amount) the outputs and confidences unfiltered,
 > i.e. all the `Label` annotations for classification models and
 > all the `Bbox`es for detection models.
-<<<<<<< HEAD
+> You can find examples of the expected model outputs in [`tests/test_RISE.py`](../tests/test_RISE.py)
 
 For OpenVINO models the output processing script would look like this:
 
-=======
-> You can find examples of the expected model outputs in [`tests/test_RISE.py`](../tests/test_RISE.py)
-
-For OpenVINO models the output processing script would look like this:
-
 Classification scenario:
 
->>>>>>> bda41dde
 ``` python
 from datumaro.components.extractor import *
 from datumaro.util.annotation_util import softmax
@@ -1270,7 +1250,6 @@
             results.append(Label(int(label)), attributes={'score': float(conf)})
 
     return results
-<<<<<<< HEAD
 
 def get_categories():
     # Optionally, provide output categories - label map etc.
@@ -1279,7 +1258,6 @@
     label_categories.add('person')
     label_categories.add('car')
     return { AnnotationType.label: label_categories }
-=======
 ```
 
 
@@ -1314,7 +1292,6 @@
             results.append(image_results[:max_det])
 
     return results
->>>>>>> bda41dde
 ```
 
 
