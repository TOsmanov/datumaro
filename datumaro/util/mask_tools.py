# Copyright (C) 2019-2021 Intel Corporation
#
# SPDX-License-Identifier: MIT

from functools import partial
from itertools import chain
from typing import Tuple

import numpy as np

from datumaro.util.image import lazy_image, load_image


def generate_colormap(length=256, *, include_background=True):
    """
    Generates colors using PASCAL VOC algorithm.

    If include_background is True, the result will include the item
    "0: (0, 0, 0)", which is typically used as a background color.
    Otherwise, indices will start from 0, but (0, 0, 0) is not included.

    Returns index -> (R, G, B) mapping.
    """

    def get_bit(number, index):
        return (number >> index) & 1

    colormap = np.zeros((length, 3), dtype=int)

    offset = int(not include_background)
    indices = np.arange(offset, length + offset, dtype=int)

    for j in range(7, -1, -1):
        for c in range(3):
            colormap[:, c] |= get_bit(indices, c) << j
        indices >>= 3

    return {
        id: tuple(color) for id, color in enumerate(colormap)
    }

def invert_colormap(colormap):
    return {
        tuple(a): index for index, a in colormap.items()
    }

def check_is_mask(mask):
    assert len(mask.shape) in {2, 3}
    if len(mask.shape) == 3:
        assert mask.shape[2] == 1

_default_colormap = generate_colormap()
_default_unpaint_colormap = invert_colormap(_default_colormap)

def unpaint_mask(painted_mask, inverse_colormap=None):
    # Convert color mask to index mask

    # mask: HWC BGR [0; 255]
    # colormap: (R, G, B) -> index
    assert len(painted_mask.shape) == 3
    if inverse_colormap is None:
        inverse_colormap = _default_unpaint_colormap

    if callable(inverse_colormap):
        map_fn = lambda a: inverse_colormap(
                (a >> 16) & 255, (a >> 8) & 255, a & 255
            )
    else:
        map_fn = lambda a: inverse_colormap[(
                (a >> 16) & 255, (a >> 8) & 255, a & 255
            )]

    painted_mask = painted_mask.astype(int)
    painted_mask = painted_mask[:, :, 0] + \
                   (painted_mask[:, :, 1] << 8) + \
                   (painted_mask[:, :, 2] << 16)
    uvals, unpainted_mask = np.unique(painted_mask, return_inverse=True)
    palette = np.array([map_fn(v) for v in uvals],
        dtype=np.min_scalar_type(len(uvals)))
    unpainted_mask = palette[unpainted_mask].reshape(painted_mask.shape[:2])

    return unpainted_mask

def paint_mask(mask, colormap=None):
    """
    Applies colormap to index mask

    mask: HW(C) [0; max_index] mask

    colormap: index -> (R, G, B)
    """
    check_is_mask(mask)

    if colormap is None:
        colormap = _default_colormap
    if callable(colormap):
        map_fn = colormap
    else:
        map_fn = lambda c: colormap.get(c, (-1, -1, -1))
    palette = np.array([map_fn(c)[::-1] for c in range(256)], dtype=np.uint8)

    mask = mask.astype(np.uint8)
    painted_mask = palette[mask].reshape((*mask.shape[:2], 3))
    return painted_mask

def remap_mask(mask, map_fn):
    """
    Changes mask elements from one colormap to another

    # mask: HW(C) [0; max_index] mask
    """
    check_is_mask(mask)

    return np.array([map_fn(c) for c in range(256)], dtype=np.uint8)[mask]

def make_index_mask(binary_mask, index, dtype=None):
    return binary_mask * np.array([index],
        dtype=dtype or np.min_scalar_type(index))

def make_binary_mask(mask):
    if mask.dtype.kind == 'b':
        return mask
    return mask.astype(bool)

def bgr2index(img):
    if img.dtype.kind not in {'b', 'i', 'u'} or img.dtype.itemsize < 4:
        img = img.astype(np.uint32)
    return (img[..., 0] << 16) + (img[..., 1] << 8) + img[..., 2]

def index2bgr(id_map):
    return np.dstack((id_map >> 16, id_map >> 8, id_map)).astype(np.uint8)

def load_mask(path, inverse_colormap=None):
    mask = load_image(path, dtype=np.uint8)
    if inverse_colormap is not None:
        if len(mask.shape) == 3 and mask.shape[2] != 1:
            mask = unpaint_mask(mask, inverse_colormap)
    return mask

def lazy_mask(path, inverse_colormap=None):
    return lazy_image(path,
        partial(load_mask, inverse_colormap=inverse_colormap))

def mask_to_rle(binary_mask):
    # walk in row-major order as COCO format specifies
    bounded = binary_mask.ravel(order='F')

    # add borders to sequence
    # find boundary positions for sequences and compute their lengths
    difs = np.diff(bounded, prepend=[1 - bounded[0]], append=[1 - bounded[-1]])
    counts, = np.where(difs != 0)

    # start RLE encoding from 0 as COCO format specifies
    if bounded[0] != 0:
        counts = np.diff(counts, prepend=[0])
    else:
        counts = np.diff(counts)

    return {
        'counts': counts,
        'size': list(binary_mask.shape)
    }

def mask_to_polygons(mask, area_threshold=1):
    """
    Convert an instance mask to polygons

    Args:
        mask: a 2d binary mask
        tolerance: maximum distance from original points of
            a polygon to the approximated ones
        area_threshold: minimal area of generated polygons

    Returns:
        A list of polygons like [[x1,y1, x2,y2 ...], [...]]
    """
    from pycocotools import mask as mask_utils
    import cv2

    polygons = []

    contours, _ = cv2.findContours(mask.astype(np.uint8),
        mode=cv2.RETR_TREE, method=cv2.CHAIN_APPROX_TC89_KCOS)

    for contour in contours:
        if len(contour) <= 2:
            continue

        contour = contour.reshape((-1, 2))

        if not np.array_equal(contour[0], contour[-1]):
            contour = np.vstack((contour, contour[0])) # make polygon closed
        contour = contour.flatten().clip(0) # [x0, y0, ...]

        # Check if the polygon is big enough
        rle = mask_utils.frPyObjects([contour], mask.shape[0], mask.shape[1])
        area = sum(mask_utils.area(rle))
        if area_threshold <= area:
            polygons.append(contour)
    return polygons

def crop_covered_segments(segments, width, height,
        iou_threshold=0.0, ratio_tolerance=0.001, area_threshold=1,
        return_masks=False):
    """
    Find all segments occluded by others and crop them to the visible part only.
    Input segments are expected to be sorted from background to foreground.

    Args:
        segments: 1d list of segment RLEs (in COCO format)
        width: width of the image
        height: height of the image
        iou_threshold: IoU threshold for objects to be counted as intersected
            By default is set to 0 to process any intersected objects
        ratio_tolerance: an IoU "handicap" value for a situation
            when an object is (almost) fully covered by another one and we
            don't want make a "hole" in the background object
        area_threshold: minimal area of included segments

    Returns:
        A list of input segments' parts (in the same order as input):

<<<<<<< HEAD
=======
        .. code-block::

>>>>>>> 6f1f0016
            [

                [[x1,y1, x2,y2 ...], ...], # input segment #0 parts
                mask1, # input segment #1 mask (if source segment is mask)
                [], # when source segment is too small
                ...

            ]
    """
    from pycocotools import mask as mask_utils

    segments = [[s] for s in segments]
    input_rles = [mask_utils.frPyObjects(s, height, width) for s in segments]

    for i, rle_bottom in enumerate(input_rles):
        area_bottom = sum(mask_utils.area(rle_bottom))
        if area_bottom < area_threshold:
            segments[i] = [] if not return_masks else None
            continue

        rles_top = []
        for j in range(i + 1, len(input_rles)):
            rle_top = input_rles[j]
            iou = sum(mask_utils.iou(rle_bottom, rle_top, [0]))[0]

            if iou <= iou_threshold:
                continue

            area_top = sum(mask_utils.area(rle_top))
            area_ratio = area_top / area_bottom

            # If a segment is fully inside another one, skip this segment
            if abs(area_ratio - iou) < ratio_tolerance:
                continue

            # Check if the bottom segment is fully covered by the top one.
            # There is a mistake in the annotation, keep the background one
            if abs(1 / area_ratio - iou) < ratio_tolerance:
                rles_top = []
                break

            rles_top += rle_top

        if not rles_top and not isinstance(segments[i][0], dict) \
                and not return_masks:
            continue

        rle_bottom = rle_bottom[0]
        bottom_mask = mask_utils.decode(rle_bottom).astype(np.uint8)

        if rles_top:
            rle_top = mask_utils.merge(rles_top)
            top_mask = mask_utils.decode(rle_top).astype(np.uint8)

            bottom_mask -= top_mask
            bottom_mask[bottom_mask != 1] = 0

        if not return_masks and not isinstance(segments[i][0], dict):
            segments[i] = mask_to_polygons(bottom_mask,
                area_threshold=area_threshold)
        else:
            segments[i] = bottom_mask

    return segments

def rles_to_mask(rles, width, height):
    from pycocotools import mask as mask_utils

    rles = mask_utils.frPyObjects(rles, height, width)
    rles = mask_utils.merge(rles)
    mask = mask_utils.decode(rles)
    return mask

def find_mask_bbox(mask) -> Tuple[int, int, int, int]:
    cols = np.any(mask, axis=0)
    rows = np.any(mask, axis=1)
    x0, x1 = np.where(cols)[0][[0, -1]]
    y0, y1 = np.where(rows)[0][[0, -1]]
    return (x0, y0, x1 - x0, y1 - y0)

def merge_masks(masks, start=None):
    """
        Merges masks into one, mask order is responsible for z order.
        To avoid memory explosion on mask materialization, consider passing
        a generator.

        Inputs: a sequence of index masks or (binary mask, index) pairs

        Outputs: an index mask
    """
    if start is not None:
        masks = chain([start], masks)

    it = iter(masks)

    try:
        merged_mask = next(it)
        if isinstance(merged_mask, tuple) and len(merged_mask) == 2:
            merged_mask = merged_mask[0] * merged_mask[1]
    except StopIteration:
        return None

    for m in it:
        if isinstance(m, tuple) and len(m) == 2:
            merged_mask = np.where(m[0], m[1], merged_mask)
        else:
            merged_mask = np.where(m, m, merged_mask)

    return merged_mask<|MERGE_RESOLUTION|>--- conflicted
+++ resolved
@@ -220,18 +220,13 @@
     Returns:
         A list of input segments' parts (in the same order as input):
 
-<<<<<<< HEAD
-=======
         .. code-block::
 
->>>>>>> 6f1f0016
             [
-
                 [[x1,y1, x2,y2 ...], ...], # input segment #0 parts
                 mask1, # input segment #1 mask (if source segment is mask)
                 [], # when source segment is too small
                 ...
-
             ]
     """
     from pycocotools import mask as mask_utils
