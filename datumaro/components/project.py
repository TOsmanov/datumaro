--- conflicted
+++ resolved
@@ -2,11 +2,7 @@
 #
 # SPDX-License-Identifier: MIT
 
-<<<<<<< HEAD
 import json
-=======
-from collections import OrderedDict
->>>>>>> 3bbf056d
 import logging as log
 import networkx as nx
 import os
@@ -23,10 +19,10 @@
 from ruamel.yaml import YAML
 
 from datumaro.components.config import Config
-<<<<<<< HEAD
 from datumaro.components.config_model import (PROJECT_DEFAULT_CONFIG,
     PROJECT_SCHEMA, BuildStage, Remote)
 from datumaro.components.environment import Environment
+from datumaro.components.errors import DatumaroError
 from datumaro.components.dataset import Dataset, DEFAULT_FORMAT
 from datumaro.components.launcher import ModelTransform
 from datumaro.util import (make_file_name, find, generate_next_name,
@@ -36,177 +32,10 @@
 
 class ProjectSourceDataset(Dataset):
     def __init__(self, project, source):
-=======
-from datumaro.components.config_model import (Model, Source,
-    PROJECT_DEFAULT_CONFIG, PROJECT_SCHEMA)
-from datumaro.components.dataset import (IDataset, Dataset, DEFAULT_FORMAT)
-from datumaro.components.dataset_filter import (XPathAnnotationsFilter,
-    XPathDatasetFilter)
-from datumaro.components.environment import Environment
-from datumaro.components.errors import DatumaroError
-from datumaro.components.extractor import DEFAULT_SUBSET_NAME, Extractor
-from datumaro.components.launcher import ModelTransform
-from datumaro.components.operations import ExactMerge
-
-
-class ProjectDataset(IDataset):
-    class Subset(Extractor):
-            def __init__(self, parent, name):
-                super().__init__(subsets=[name])
-                self.parent = parent
-                self.name = name or DEFAULT_SUBSET_NAME
-                self.items = OrderedDict()
-
-            def __iter__(self):
-                yield from self.items.values()
-
-            def __len__(self):
-                return len(self.items)
-
-            def categories(self):
-                return self.parent.categories()
-
-            def get(self, id, subset=None): #pylint: disable=redefined-builtin
-                subset = subset or self.name
-                assert subset == self.name, '%s != %s' % (subset, self.name)
-                return super().get(id, subset)
-
-    def __init__(self, project):
->>>>>>> 3bbf056d
         super().__init__()
 
         self._project = project
         self._env = project.env
-<<<<<<< HEAD
-=======
-        config = self.config
-        env = self.env
-
-        sources = {}
-        for s_name, source in config.sources.items():
-            s_format = source.format or env.PROJECT_EXTRACTOR_NAME
-
-            url = source.url
-            if not source.url:
-                url = osp.join(config.project_dir, config.sources_dir, s_name)
-            sources[s_name] = Dataset.import_from(url,
-                format=s_format, env=env, **source.options)
-        self._sources = sources
-
-        own_source = None
-        own_source_dir = osp.join(config.project_dir, config.dataset_dir)
-        if config.project_dir and osp.isdir(own_source_dir):
-            own_source = Dataset.load(own_source_dir)
-
-        # merge categories
-        # TODO: implement properly with merging and annotations remapping
-        categories = ExactMerge.merge_categories(s.categories()
-            for s in self._sources.values())
-        # ovewrite with own categories
-        if own_source is not None and (not categories or len(own_source) != 0):
-            categories.update(own_source.categories())
-        self._categories = categories
-
-        # merge items
-        subsets = {}
-        for source_name, source in self._sources.items():
-            log.debug("Loading '%s' source contents..." % source_name)
-            for item in source:
-                existing_item = subsets.setdefault(
-                        item.subset, self.Subset(self, item.subset)). \
-                    items.get(item.id)
-                if existing_item is not None:
-                    path = existing_item.path
-                    if item.path != path:
-                        path = None # NOTE: move to our own dataset
-                    item = ExactMerge.merge_items(existing_item, item, path=path)
-                else:
-                    s_config = config.sources[source_name]
-                    if s_config and \
-                            s_config.format != env.PROJECT_EXTRACTOR_NAME:
-                        # NOTE: consider imported sources as our own dataset
-                        path = None
-                    else:
-                        path = [source_name] + (item.path or [])
-                    item = item.wrap(path=path)
-
-                subsets[item.subset].items[item.id] = item
-
-        # override with our items, fallback to existing images
-        if own_source is not None:
-            log.debug("Loading own dataset...")
-            for item in own_source:
-                existing_item = subsets.setdefault(
-                        item.subset, self.Subset(self, item.subset)). \
-                    items.get(item.id)
-                if existing_item is not None:
-                    item = item.wrap(path=None,
-                        image=ExactMerge.merge_images(existing_item, item))
-
-                subsets[item.subset].items[item.id] = item
-
-        self._subsets = subsets
-
-        self._length = None
-
-    def iterate_own(self):
-        return self.select(lambda item: not item.path)
-
-    def __iter__(self):
-        for subset in self._subsets.values():
-            yield from subset
-
-    def get_subset(self, name):
-        return self._subsets[name]
-
-    def subsets(self):
-        return self._subsets
-
-    def categories(self):
-        return self._categories
-
-    def __len__(self):
-        return sum(len(s) for s in self._subsets.values())
-
-    def get(self, id, subset=None, \
-            path=None): #pylint: disable=redefined-builtin
-        if path:
-            source = path[0]
-            return self._sources[source].get(id=id, subset=subset)
-        return self._subsets.get(subset, {}).get(id)
-
-    def put(self, item, id=None, subset=None, \
-            path=None): #pylint: disable=redefined-builtin
-        if path is None:
-            path = item.path
-
-        if path:
-            source = path[0]
-            # TODO: reverse remapping
-            self._sources[source].put(item, id=id, subset=subset)
-
-        if id is None:
-            id = item.id
-        if subset is None:
-            subset = item.subset
-
-        item = item.wrap(path=path)
-        if subset not in self._subsets:
-            self._subsets[subset] = self.Subset(self, subset)
-        self._subsets[subset].items[id] = item
-        self._length = None
-
-        return item
-
-    def save(self, save_dir=None, merge=False, recursive=True,
-            save_images=False):
-        if save_dir is None:
-            assert self.config.project_dir
-            save_dir = self.config.project_dir
-            project = self._project
-        else:
-            merge = True
->>>>>>> 3bbf056d
 
         config = project.sources[source]
         self._config = config
@@ -255,17 +84,8 @@
 
 class CrudProxy:
     @property
-<<<<<<< HEAD
     def _data(self):
         raise NotImplementedError()
-=======
-    def env(self):
-        return self._project.env
-
-    @property
-    def sources(self):
-        return self._sources
->>>>>>> 3bbf056d
 
     def __len__(self):
         return len(self._data)
@@ -386,77 +206,22 @@
         elif isinstance(names, str):
             names = [names]
         else:
-<<<<<<< HEAD
             names = list(names)
-=======
-            if not self.config.project_dir:
-                raise ValueError("Either a save directory or a project "
-                    "directory should be specified")
-            save_dir = self.config.project_dir
->>>>>>> 3bbf056d
 
         for name in names:
             if name and name not in self:
                 raise KeyError("Unknown source '%s'" % name)
 
-<<<<<<< HEAD
         if rev and len(names) != 1:
             raise ValueError("A revision can only be specified for a "
                 "single source invocation")
-=======
-        dst_dataset = dst_project.make_dataset()
-        dst_dataset._categories = extractor.categories()
-        dst_dataset.update(extractor)
->>>>>>> 3bbf056d
 
         self._project.vcs.dvc.update_imports(
             [self.aux_path(name) for name in names])
 
-<<<<<<< HEAD
     def fetch(self, names=None):
         if not self._project.vcs.readable:
             raise Exception("Can't fetch in a read-only project")
-=======
-    def transform(self, method, *args, **kwargs):
-        return method(self, *args, **kwargs)
-
-    def filter(self, expr: str, filter_annotations: bool = False,
-            remove_empty: bool = False) -> Dataset:
-        if filter_annotations:
-            return self.transform(XPathAnnotationsFilter, expr, remove_empty)
-        else:
-            return self.transform(XPathDatasetFilter, expr)
-
-    def update(self, other):
-        for item in other:
-            self.put(item)
-        return self
-
-    def select(self, pred):
-        class _DatasetFilter(Extractor):
-            def __init__(self, _):
-                super().__init__()
-            def __iter__(_):
-                return filter(pred, iter(self))
-            def categories(_):
-                return self.categories()
-
-        return self.transform(_DatasetFilter)
-
-    def export(self, save_dir: str, format, \
-            **kwargs): #pylint: disable=redefined-builtin
-        dataset = Dataset.from_extractors(self, env=self.env)
-        dataset.export(save_dir, format, **kwargs)
-
-    def define_categories(self, categories):
-        assert not self._categories
-        self._categories = categories
-
-    def transform_project(self, method, save_dir=None, **method_kwargs):
-        # NOTE: probably this function should be in the ViewModel layer
-        if isinstance(method, str):
-            method = self.env.make_transform(method)
->>>>>>> 3bbf056d
 
         if not names:
             names = []
@@ -465,22 +230,12 @@
         else:
             names = list(names)
 
-<<<<<<< HEAD
         for name in names:
             if name and name not in self:
                 raise KeyError("Unknown source '%s'" % name)
 
         self._project.vcs.dvc.fetch(
             [self.aux_path(name) for name in names])
-=======
-    def apply_model(self, model, save_dir=None, batch_size=1):
-        # NOTE: probably this function should be in the ViewModel layer
-        if isinstance(model, str):
-            model = self._project.make_executable_model(model)
-
-        self.transform_project(ModelTransform, launcher=model,
-            save_dir=save_dir, batch_size=batch_size)
->>>>>>> 3bbf056d
 
     def checkout(self, names=None):
         # TODO: need to add DVC cache interaction and checking of the
@@ -1828,23 +1583,7 @@
                     ', '.join(matches))
             dataset_format = matches[0]
         elif not env.is_format_known(dataset_format):
-<<<<<<< HEAD
-            raise Exception("Unknown format '%s'. To make it "
-=======
-            raise KeyError("Unknown dataset format '%s'" % dataset_format)
-
-        if dataset_format in env.importers:
-            project = env.make_importer(dataset_format)(path, **format_options)
-        elif dataset_format in env.extractors:
-            project = Project(env=env)
-            project.add_source('source', {
-                'url': path,
-                'format': dataset_format,
-                'options': format_options,
-            })
-        else:
             raise DatumaroError("Unknown format '%s'. To make it "
->>>>>>> 3bbf056d
                 "available, add the corresponding Extractor implementation "
                 "to the environment" % dataset_format)
 
