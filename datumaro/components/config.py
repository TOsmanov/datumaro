
# Copyright (C) 2019-2020 Intel Corporation
#
# SPDX-License-Identifier: MIT

import yaml


class Schema:
    class Item:
        def __init__(self, ctor, internal=False):
            self.ctor = ctor
            self.internal = internal

        def __call__(self, *args, **kwargs):
            return self.ctor(*args, **kwargs)

    def __init__(self, items=None, fallback=None):
        self._items = {}
        if items is not None:
            self._items.update(items)
        self._fallback = fallback

    def _get_items(self, allow_fallback=True):
        all_items = {}

        if allow_fallback and self._fallback is not None:
            all_items.update(self._fallback)
        all_items.update(self._items)

        return all_items

    def items(self, allow_fallback=True):
        return self._get_items(allow_fallback=allow_fallback).items()

    def keys(self, allow_fallback=True):
        return self._get_items(allow_fallback=allow_fallback).keys()

    def values(self, allow_fallback=True):
        return self._get_items(allow_fallback=allow_fallback).values()

    def __contains__(self, key):
        return key in self.keys()

    def __len__(self):
        return len(self._get_items())

    def __iter__(self):
        return iter(self._get_items())

    def __getitem__(self, key):
        default = object()
        value = self.get(key, default=default)
        if value is default:
            raise KeyError('Key "%s" does not exist' % (key))
        return value

    def get(self, key, default=None):
        found = self._items.get(key, default)
        if found is not default:
            return found

        if self._fallback is not None:
            return self._fallback.get(key, default)
        return found

class SchemaBuilder:
    def __init__(self):
        self._items = {}

    def add(self, name, ctor=str, internal=False):
        if name in self._items:
            raise KeyError('Key "%s" already exists' % (name))

        self._items[name] = Schema.Item(ctor, internal=internal)
        return self

    def build(self):
        return Schema(self._items)

class Config:
    def __init__(self, config=None, fallback=None, schema=None, mutable=True):
        # schema should be established first
        self.__dict__['_schema'] = schema
        self.__dict__['_mutable'] = True

        self.__dict__['_config'] = {}
        if fallback is not None:
            for k, v in fallback.items(allow_fallback=False):
                self.set(k, v)
        if config is not None:
            self.update(config)

        self.__dict__['_mutable'] = mutable

    def _items(self, allow_fallback=True, allow_internal=True):
        all_config = {}
        if allow_fallback and self._schema is not None:
            for key, item in self._schema.items():
                all_config[key] = item()
        all_config.update(self._config)

        if not allow_internal and self._schema is not None:
            for key, item in self._schema.items():
                if item.internal:
                    all_config.pop(key, None)
        return all_config

    def items(self, allow_fallback=True, allow_internal=True):
        return self._items(
                allow_fallback=allow_fallback,
                allow_internal=allow_internal
            ).items()

    def keys(self, allow_fallback=True, allow_internal=True):
        return self._items(
                allow_fallback=allow_fallback,
                allow_internal=allow_internal
            ).keys()

    def values(self, allow_fallback=True, allow_internal=True):
        return self._items(
                allow_fallback=allow_fallback,
                allow_internal=allow_internal
            ).values()

    def __contains__(self, key):
        return key in self.keys()

    def __len__(self):
        return len(self.items())

    def __iter__(self):
        return iter(self.keys())

    def __getitem__(self, key):
        default = object()
        value = self.get(key, default=default)
        if value is default:
            raise KeyError('Key "%s" does not exist' % (key))
        return value

    def __setitem__(self, key, value):
        return self.set(key, value)

    def __getattr__(self, key):
        default = object()
        found = self.get(key, default=default)
        if found is default:
            raise AttributeError(key)
        return found

    def __setattr__(self, key, value):
        return self.set(key, value)

    def __eq__(self, other):
        try:
            keys = set(self.keys()) | set(other.keys())
            for k in keys:
                my_v = self[k]
                other_v = other[k]
                if my_v != other_v:
                    return False
            return True
        except (KeyError, AttributeError):
            return False

    def __repr__(self):
        return repr(dict(self))

    def update(self, other):
        for k, v in other.items():
            self.set(k, v)

    def remove(self, key):
        if not self._mutable:
            raise Exception("Cannot set value of immutable object")

        self._config.pop(key, None)

    def get(self, key, default=None):
        found = self._config.get(key, default)
        if found is not default:
            return found

        if self._schema is not None:
            found = self._schema.get(key, default)
            if found is not default:
                # ignore mutability
                found = found()
                self._config[key] = found
                return found

        return found

    def set(self, key, value):
        if not self._mutable:
            raise Exception("Cannot set value of immutable object")

        if self._schema is not None:
            if key not in self._schema:
                raise Exception("Can not set key '%s' - schema mismatch" % (key))

            schema_entry = self._schema[key]
            schema_entry_instance = schema_entry()
            if not isinstance(value, type(schema_entry_instance)):
                if isinstance(value, dict) and \
                        isinstance(schema_entry_instance, Config):
                    schema_entry_instance.update(value)
                    value = schema_entry_instance
                else:
                    raise Exception("Can not set key '%s' - schema mismatch" % (key))

        self._config[key] = value
        return value

    @classmethod
    def parse(cls, path, *args, **kwargs):
        if isinstance(path, str):
<<<<<<< HEAD
            with open(path, 'r') as f:
                return cls(yaml.safe_load(f), *args, **kwargs)
=======
            with open(path, 'r', encoding='utf-8') as f:
                return Config(yaml.safe_load(f), *args, **kwargs)
>>>>>>> 8a5cfd1d
        else:
            return cls(yaml.safe_load(path), *args, **kwargs)

    @staticmethod
    def yaml_representer(dumper, value):
        return dumper.represent_data(
            value._items(allow_internal=False, allow_fallback=False))

    def dump(self, path):
        if isinstance(path, str):
<<<<<<< HEAD
            with open(path, 'w') as f:
                yaml.safe_dump(self, f)
=======
            with open(path, 'w', encoding='utf-8') as f:
                yaml.dump(self, f)
>>>>>>> 8a5cfd1d
        else:
            yaml.safe_dump(self, path)

yaml.add_multi_representer(Config, Config.yaml_representer,
    Dumper=yaml.SafeDumper)
yaml.add_multi_representer(tuple,
    lambda dumper, value: dumper.represent_data(list(value)),
    Dumper=yaml.SafeDumper)


class DictConfig(Config):
    def __init__(self, default=None):
        super().__init__()
        self.__dict__['_default'] = default

    def set(self, key, value):
        if self._default is not None:
            schema_entry_instance = self._default(value)
            if not isinstance(value, type(schema_entry_instance)):
                if isinstance(value, dict) and \
                        isinstance(schema_entry_instance, Config):
                    value = schema_entry_instance
                else:
                    raise Exception("Can not set key '%s' - schema mismatch" % (key))

        return super().set(key, value)<|MERGE_RESOLUTION|>--- conflicted
+++ resolved
@@ -217,13 +217,8 @@
     @classmethod
     def parse(cls, path, *args, **kwargs):
         if isinstance(path, str):
-<<<<<<< HEAD
-            with open(path, 'r') as f:
+            with open(path, 'r', encoding='utf-8') as f:
                 return cls(yaml.safe_load(f), *args, **kwargs)
-=======
-            with open(path, 'r', encoding='utf-8') as f:
-                return Config(yaml.safe_load(f), *args, **kwargs)
->>>>>>> 8a5cfd1d
         else:
             return cls(yaml.safe_load(path), *args, **kwargs)
 
@@ -234,13 +229,8 @@
 
     def dump(self, path):
         if isinstance(path, str):
-<<<<<<< HEAD
-            with open(path, 'w') as f:
+            with open(path, 'w', encoding='utf-8') as f:
                 yaml.safe_dump(self, f)
-=======
-            with open(path, 'w', encoding='utf-8') as f:
-                yaml.dump(self, f)
->>>>>>> 8a5cfd1d
         else:
             yaml.safe_dump(self, path)
 
