# Copyright (C) 2020-2021 Intel Corporation
#
# SPDX-License-Identifier: MIT

from contextlib import contextmanager
from copy import copy
from enum import Enum, auto
from typing import Any, Dict, Iterable, Iterator, List, Optional, Tuple, Union
import inspect
import logging as log
import os
import os.path as osp
import shutil

from datumaro.components.dataset_filter import (
    XPathAnnotationsFilter, XPathDatasetFilter,
)
from datumaro.components.environment import Environment
<<<<<<< HEAD
from datumaro.components.errors import (CategoriesRedefinedError,
    DatumaroError, MultipleFormatsMatchError, NoFormatsMatchError,
    RepeatedItemError)
=======
from datumaro.components.errors import (
    CategoriesRedefinedError, DatumaroError, RepeatedItemError,
)
from datumaro.components.extractor import (
    DEFAULT_SUBSET_NAME, AnnotationType, CategoriesInfo, DatasetItem, Extractor,
    IExtractor, ItemTransform, LabelCategories, Transform,
)
>>>>>>> a858c588
from datumaro.util import error_rollback, is_member_redefined
from datumaro.util.log_utils import logging_disabled

DEFAULT_FORMAT = 'datumaro'

IDataset = IExtractor

class DatasetItemStorage:
    def __init__(self):
        self.data = {} # { subset_name: { id: DatasetItem } }
        self._traversal_order = {} # maintain the order of elements

    def __iter__(self) -> Iterator[DatasetItem]:
        for item in self._traversal_order.values():
            yield item

    def __len__(self) -> int:
        return len(self._traversal_order)

    def is_empty(self) -> bool:
        # Subsets might contain removed items, so this may differ from __len__
        return all(len(s) == 0 for s in self.data.values())

    def put(self, item) -> bool:
        subset = self.data.setdefault(item.subset, {})
        is_new = subset.get(item.id) is None
        self._traversal_order[(item.id, item.subset)] = item
        subset[item.id] = item
        return is_new

    def get(self, id: Union[str, DatasetItem], subset: Optional[str] = None,
            dummy: Any = None) -> Optional[DatasetItem]:
        if isinstance(id, DatasetItem):
            id, subset = id.id, id.subset
        else:
            id = str(id)
            subset = subset or DEFAULT_SUBSET_NAME

        return self.data.get(subset, {}).get(id, dummy)

    def remove(self, id: Union[str, DatasetItem],
            subset: Optional[str] = None) -> bool:
        if isinstance(id, DatasetItem):
            id, subset = id.id, id.subset
        else:
            id = str(id)
            subset = subset or DEFAULT_SUBSET_NAME

        subset_data = self.data.setdefault(subset, {})
        is_removed = subset_data.get(id) is not None
        subset_data[id] = None
        if is_removed:
            self._traversal_order.pop((id, subset))
        return is_removed

    def __contains__(self, x: Union[DatasetItem, Tuple[str, str]]) -> bool:
        if not isinstance(x, tuple):
            x = [x]
        dummy = 0
        return self.get(*x, dummy=dummy) is not dummy

    def get_subset(self, name):
        return self.data.get(name, {})

    def subsets(self):
        return self.data

    def __copy__(self):
        copied = DatasetItemStorage()
        copied._traversal_order = copy(self._traversal_order)
        copied.data = copy(self.data)
        return copied

class DatasetItemStorageDatasetView(IDataset):
    class Subset(IDataset):
        def __init__(self, parent: 'DatasetItemStorageDatasetView', name: str):
            super().__init__()
            self.parent = parent
            self.name = name

        @property
        def _data(self):
            return self.parent._get_subset_data(self.name)

        def __iter__(self):
            for item in self._data.values():
                if item:
                    yield item

        def __len__(self):
            return len(self._data)

        def put(self, item):
            return self._data.put(item)

        def get(self, id, subset=None):
            assert (subset or DEFAULT_SUBSET_NAME) == \
                   (self.name or DEFAULT_SUBSET_NAME)
            return self._data.get(id, subset)

        def remove(self, id, subset=None):
            assert (subset or DEFAULT_SUBSET_NAME) == \
                   (self.name or DEFAULT_SUBSET_NAME)
            return self._data.remove(id, subset)

        def get_subset(self, name):
            assert (name or DEFAULT_SUBSET_NAME) == \
                   (self.name or DEFAULT_SUBSET_NAME)
            return self

        def subsets(self):
            return { self.name or DEFAULT_SUBSET_NAME : self }

        def categories(self):
            return self.parent.categories()


    def __init__(self, parent: DatasetItemStorage, categories: CategoriesInfo):
        self._parent = parent
        self._categories = categories

    def __iter__(self):
        yield from self._parent

    def __len__(self):
        return len(self._parent)

    def categories(self):
        return self._categories

    def get_subset(self, name):
        return self.Subset(self, name)

    def _get_subset_data(self, name):
        return self._parent.get_subset(name)

    def subsets(self):
        return {k: self.get_subset(k) for k in self._parent.subsets()}

    def get(self, id, subset=None):
        return self._parent.get(id, subset=subset)


class ItemStatus(Enum):
    added = auto()
    modified = auto()
    removed = auto()

class DatasetPatch:
    def __init__(self, data: DatasetItemStorage,
            categories: CategoriesInfo,
            updated_items: Dict[Tuple[str, str], ItemStatus],
            updated_subsets: Dict[str, ItemStatus] = None):
        self.data = data
        self.categories = categories
        self.updated_items = updated_items
        self._updated_subsets = updated_subsets

    @property
    def updated_subsets(self) -> Dict[str, ItemStatus]:
        if self._updated_subsets is None:
            self._updated_subsets = {}
            for _, subset in self.updated_items:
                self._updated_subsets.setdefault(subset, ItemStatus.modified)
        return self._updated_subsets

    def as_dataset(self, parent: IDataset) -> IDataset:
        return DatasetItemStorageDatasetView(self.data, parent.categories())


class DatasetSubset(IDataset): # non-owning view
    def __init__(self, parent: 'Dataset', name: str):
        super().__init__()
        self.parent = parent
        self.name = name

    def __iter__(self):
        yield from self.parent._data.get_subset(self.name)

    def __len__(self):
        return len(self.parent._data.get_subset(self.name))

    def put(self, item):
        return self.parent.put(item, subset=self.name)

    def get(self, id, subset=None):
        assert (subset or DEFAULT_SUBSET_NAME) == \
               (self.name or DEFAULT_SUBSET_NAME)
        return self.parent.get(id, subset=self.name)

    def remove(self, id, subset=None):
        assert (subset or DEFAULT_SUBSET_NAME) == \
               (self.name or DEFAULT_SUBSET_NAME)
        return self.parent.remove(id, subset=self.name)

    def get_subset(self, name):
        assert (name or DEFAULT_SUBSET_NAME) == \
               (self.name or DEFAULT_SUBSET_NAME)
        return self

    def subsets(self):
        if (self.name or DEFAULT_SUBSET_NAME) == DEFAULT_SUBSET_NAME:
            return self.parent.subsets()
        return { self.name: self }

    def categories(self):
        return self.parent.categories()

    def as_dataset(self) -> 'Dataset':
        return Dataset.from_extractors(self, env=self.parent.env)


class DatasetStorage(IDataset):
    def __init__(self, source: IDataset = None,
            categories: CategoriesInfo = None):
        if source is None and categories is None:
            categories = {}
        elif source is not None and categories is not None:
            raise ValueError("Can't use both source and categories")
        self._categories = categories

        # Possible combinations:
        # 1. source + storage
        #      - Storage contains a patch to the Source data.
        # 2. no source + storage
        #      - a dataset created from scratch
        #      - a dataset from a source or transform, which was cached
        self._source = source
        self._storage = DatasetItemStorage() # patch or cache
        self._transforms = [] # A stack of postponed transforms

        # Describes changes in the dataset since initialization
        self._updated_items = {} # (id, subset) -> ItemStatus

        self._flush_changes = False # Deferred flush indicator

        self._length = 0 if source is None else None

    def is_cache_initialized(self) -> bool:
        return self._source is None and not self._transforms

    @property
    def _is_unchanged_wrapper(self) -> bool:
        return self._source is not None and self._storage.is_empty()

    def init_cache(self):
        if not self.is_cache_initialized():
            for _ in self._iter_init_cache(): pass

    def _iter_init_cache(self) -> Iterable[DatasetItem]:
        # Merges the source, source transforms and patch, caches the result
        # and provides an iterator for the resulting item sequence.
        #
        # If iterated in parallel, the result is undefined.
        # If storage is changed during iteration, the result is undefined.
        #
        # TODO: can potentially be optimized by sharing
        # the cache between parallel consumers and introducing some kind of lock
        #
        # Cases:
        # 1. Has source and patch
        # 2. Has source, transforms and patch
        #   a. Transforms affect only an item (i.e. they are local)
        #   b. Transforms affect whole dataset
        #
        # The patch is always applied on top of the source / transforms stack.

        class _StackedTransform(Transform):
            def __init__(self, source, transforms):
                super().__init__(source)

                self.is_local = True
                self.transforms = []
                for transform in transforms:
                    source = transform[0](source, *transform[1], **transform[2])
                    self.transforms.append(source)

                    if self.is_local and not isinstance(source, ItemTransform):
                        self.is_local = False

            def transform_item(self, item):
                for t in self.transforms:
                    if item is None:
                        break
                    item = t.transform_item(item)
                return item

            def __iter__(self):
                yield from self.transforms[-1]

            def categories(self):
                return self.transforms[-1].categories()

        def _update_status(item_id, new_status: ItemStatus):
            current_status = self._updated_items.get(item_id)

            if current_status is None:
                self._updated_items[item_id] = new_status
            elif new_status == ItemStatus.removed:
                if current_status == ItemStatus.added:
                    self._updated_items.pop(item_id)
                else:
                    self._updated_items[item_id] = ItemStatus.removed
            elif new_status == ItemStatus.modified:
                if current_status != ItemStatus.added:
                    self._updated_items[item_id] = ItemStatus.modified
            elif new_status == ItemStatus.added:
                if current_status != ItemStatus.added:
                    self._updated_items[item_id] = ItemStatus.modified
            else:
                assert False, "Unknown status %s" % new_status

        patch = self._storage # must be empty after transforming
        cache = DatasetItemStorage()
        source = self._source
        transform = None

        if self._transforms:
            transform = _StackedTransform(source, self._transforms)
            if transform.is_local:
                # An optimized way to find modified items:
                # Transform items inplace and analyze transform outputs
                pass
            else:
                # A generic way to find modified items:
                # Collect all the dataset original ids and compare
                # with transform outputs.
                # TODO: introduce Extractor.items() / .ids() to avoid extra
                # dataset traversals?
                old_ids = set((item.id, item.subset) for item in source)
                source = transform

        i = -1
        for i, item in enumerate(source):
            if transform and transform.is_local:
                old_id = (item.id, item.subset)
                item = transform.transform_item(item)

            item_id = (item.id, item.subset) if item else None

            if item_id in cache:
                raise RepeatedItemError(item_id)

            if item in patch:
                # Apply changes from the patch
                item = patch.get(*item_id)
            elif transform and not self._flush_changes:
                # Find changes made by transforms, if not overridden by patch
                if transform.is_local:
                    if not item:
                        _update_status(old_id, ItemStatus.removed)
                    elif old_id != item_id:
                        _update_status(old_id, ItemStatus.removed)
                        _update_status(item_id, ItemStatus.added)
                    else:
                        # Consider all items modified without comparison,
                        # because such comparison would be very expensive
                        _update_status(old_id, ItemStatus.modified)
                else:
                    if item:
                        if item_id not in old_ids:
                            _update_status(item_id, ItemStatus.added)
                        else:
                            _update_status(item_id, ItemStatus.modified)

            if not item:
                continue

            cache.put(item)
            yield item

        if i == -1:
            cache = patch
            for item in patch:
                if not self._flush_changes:
                    _update_status((item.id, item.subset), ItemStatus.added)
                yield item
        else:
            for item in patch:
                if item in cache: # already processed
                    continue
                if not self._flush_changes:
                    _update_status((item.id, item.subset), ItemStatus.added)
                cache.put(item)
                yield item

        if not self._flush_changes and transform and not transform.is_local:
            # Mark removed items that were not produced by transforms
            for old_id in old_ids:
                if old_id not in self._updated_items:
                    self._updated_items[old_id] = ItemStatus.removed

        self._storage = cache
        self._length = len(cache)

        if transform:
            source_cat = transform.categories()
        else:
            source_cat = source.categories()
        if source_cat is not None:
            self._categories = source_cat

        self._source = None
        self._transforms = []

        if self._flush_changes:
            self._flush_changes = False
            self._updated_items = {}

    def __iter__(self) -> Iterable[DatasetItem]:
        if self._is_unchanged_wrapper:
            yield from self._iter_init_cache()
        else:
            yield from self._merged()

    def _merged(self) -> IDataset:
        if self._is_unchanged_wrapper:
            return self._source
        elif self._source is not None:
            self.init_cache()
        return DatasetItemStorageDatasetView(self._storage, self._categories)

    def __len__(self) -> int:
        if self._length is None:
            self.init_cache()
        return self._length

    def categories(self) -> CategoriesInfo:
        if self.is_cache_initialized():
            return self._categories
        elif self._categories is not None:
            return self._categories
        elif any(is_member_redefined('categories', Transform, t[0])
                for t in self._transforms):
            self.init_cache()
            return self._categories
        else:
            return self._source.categories()

    def define_categories(self, categories: CategoriesInfo):
        if self._categories or self._source is not None:
            raise CategoriesRedefinedError()
        self._categories = categories

    def put(self, item):
        is_new = self._storage.put(item)

        if not self.is_cache_initialized() or is_new:
            self._updated_items[(item.id, item.subset)] = ItemStatus.added
        else:
            self._updated_items[(item.id, item.subset)] = ItemStatus.modified

        if is_new and not self.is_cache_initialized():
            self._length = None
        if self._length is not None:
            self._length += is_new

    def get(self, id, subset=None) -> Optional[DatasetItem]:
        id = str(id)
        subset = subset or DEFAULT_SUBSET_NAME

        item = self._storage.get(id, subset)
        if item is None and not self.is_cache_initialized():
            if self._source.get.__func__ == Extractor.get:
                # can be improved if IDataset is ABC
                self.init_cache()
                item = self._storage.get(id, subset)
            else:
                item = self._source.get(id, subset)
                if item:
                    self._storage.put(item)
        return item

    def remove(self, id, subset=None):
        id = str(id)
        subset = subset or DEFAULT_SUBSET_NAME

        self._storage.remove(id, subset)
        is_removed = self._updated_items.get((id, subset)) != ItemStatus.removed
        if is_removed:
            self._updated_items[(id, subset)] = ItemStatus.removed
        if is_removed and not self.is_cache_initialized():
            self._length = None
        if self._length is not None:
            self._length -= is_removed

    def get_subset(self, name):
        return self._merged().get_subset(name)

    def subsets(self):
        subsets = {}
        if not self.is_cache_initialized():
            subsets.update(self._source.subsets())
        subsets.update(self._storage.subsets())
        return subsets

    def transform(self, method: Transform, *args, **kwargs):
        # Flush accumulated changes
        source = self._merged()
        self._storage = DatasetItemStorage()

        if not self._transforms:
            # The stack of transforms only needs a single source
            self._source = source
        self._transforms.append((method, args, kwargs))

        if is_member_redefined('categories', Transform, method):
            self._categories = None
        self._length = None

    def has_updated_items(self):
        return self._transforms or self._updated_items

    def get_patch(self):
        # Patch includes only added or modified items.
        # To find removed items, one needs to consult updated_items list.
        if self._transforms:
            self.init_cache()

        # The current patch (storage) can miss some removals done
        # so we add them manually
        patch = copy(self._storage)
        for (item_id, subset), status in self._updated_items.items():
            if status is ItemStatus.removed:
                patch.remove(item_id, subset)

        return DatasetPatch(patch, self._categories,
            self._updated_items)

    def flush_changes(self):
        self._updated_items = {}
        if not (self.is_cache_initialized() or self._is_unchanged_wrapper):
            self._flush_changes = True


class Dataset(IDataset):
    _g_eager = False

    @classmethod
    def from_iterable(cls, iterable: Iterable[DatasetItem],
            categories: Union[CategoriesInfo, List[str]] = None,
            env: Environment = None):
        if isinstance(categories, list):
            categories = { AnnotationType.label:
                LabelCategories.from_iterable(categories)
            }

        if not categories:
            categories = {}

        class _extractor(Extractor):
            def __init__(self):
                super().__init__(length=len(iterable) \
                    if hasattr(iterable, '__len__') else None)

            def __iter__(self):
                return iter(iterable)

            def categories(self):
                return categories

        return cls.from_extractors(_extractor(), env=env)

    @staticmethod
    def from_extractors(*sources: IDataset,
            env: Environment = None) -> 'Dataset':
        if len(sources) == 1:
            source = sources[0]
        else:
            from datumaro.components.operations import ExactMerge
            source = ExactMerge.merge(*sources)
            categories = ExactMerge.merge_categories(
                s.categories() for s in sources)
            source = DatasetItemStorageDatasetView(source, categories)

        return Dataset(source=source, env=env)

    def __init__(self, source: IDataset = None,
            categories: CategoriesInfo = None, env: Environment = None):
        super().__init__()

        assert env is None or isinstance(env, Environment), env
        self._env = env

        self.eager = None
        self._data = DatasetStorage(source, categories=categories)
        if self.is_eager:
            self.init_cache()

        self._format = DEFAULT_FORMAT
        self._source_path = None
        self._options = {}

    def define_categories(self, categories: Dict):
        self._data.define_categories(categories)

    def init_cache(self):
        self._data.init_cache()

    def __iter__(self):
        yield from self._data

    def __len__(self):
        return len(self._data)

    def get_subset(self, name):
        return DatasetSubset(self, name)

    def subsets(self):
        return { k: self.get_subset(k) for k in self._data.subsets() }

    def categories(self):
        return self._data.categories()

    def get(self, id, subset=None):
        return self._data.get(id, subset)

    def __contains__(self, x: Union[DatasetItem, str, Tuple[str, str]]) -> bool:
        if isinstance(x, DatasetItem):
            x = (x.id, x.subset)
        elif not isinstance(x, (tuple, list)):
            x = [x]
        return self.get(*x) is not None

    def put(self, item, id=None, subset=None):
        overrides = {}
        if id is not None:
            overrides['id'] = id
        if subset is not None:
            overrides['subset'] = subset
        if overrides:
            item = item.wrap(**overrides)

        self._data.put(item)

    def remove(self, id, subset=None):
        self._data.remove(id, subset)

    def filter(self, expr: str, filter_annotations: bool = False,
            remove_empty: bool = False) -> 'Dataset':
        if filter_annotations:
            return self.transform(XPathAnnotationsFilter, expr, remove_empty)
        else:
            return self.transform(XPathDatasetFilter, expr)

    def update(self, items: Iterable[DatasetItem]) -> 'Dataset':
        for item in items:
            self.put(item)
        return self

    def transform(self, method: Union[str, Transform],
            *args, **kwargs) -> 'Dataset':
        """
        Applies some function to dataset items.
        """

        if isinstance(method, str):
            method = self.env.transforms[method]

        if inspect.isclass(method) and issubclass(method, Transform):
            pass
        else:
            raise TypeError("Unexpected 'method' argument type: %s" % \
                type(method))

        self._data.transform(method, *args, **kwargs)
        if self.is_eager:
            self.init_cache()

        return self

    def run_model(self, model, batch_size=1) -> 'Dataset':
        from datumaro.components.launcher import Launcher, ModelTransform
        if isinstance(model, Launcher):
            return self.transform(ModelTransform, launcher=model,
                batch_size=batch_size)
        elif isinstance(model, ModelTransform):
            return self.transform(model, batch_size=batch_size)
        else:
            raise TypeError('Unexpected model argument type: %s' % type(model))

    def select(self, pred):
        class _DatasetFilter(ItemTransform):
            def transform_item(self, item):
                if pred(item):
                    return item
                return None

        return self.transform(_DatasetFilter)

    @property
    def data_path(self) -> Optional[str]:
        return self._source_path

    @property
    def format(self) -> Optional[str]:
        return self._format

    @property
    def is_modified(self) -> bool:
        return self._data.has_updated_items()

    @property
    def patch(self) -> DatasetPatch:
        return self._data.get_patch()

    @property
    def env(self) -> Environment:
        if not self._env:
            self._env = Environment()
        return self._env

    @property
    def is_cache_initialized(self) -> bool:
        return self._data.is_cache_initialized()

    @property
    def is_eager(self) -> bool:
        return self.eager if self.eager is not None else self._g_eager

    @property
    def is_bound(self) -> bool:
        return self._source_path and self._format

    def bind(self, path: str, format: str = None):
        self._source_path = path
        self._format = format or DEFAULT_FORMAT

    def flush_changes(self):
        self._data.flush_changes()

    @error_rollback('on_error', implicit=True)
    def export(self, save_dir: str, format, **kwargs):
        inplace = (save_dir == self._source_path and format == self._format)

        if isinstance(format, str):
            converter = self.env.converters[format]
        else:
            converter = format

        save_dir = osp.abspath(save_dir)
        if not osp.exists(save_dir):
            on_error.do(shutil.rmtree, save_dir, ignore_errors=True)
            inplace = False
        os.makedirs(save_dir, exist_ok=True)

        if not inplace:
            converter.convert(self, save_dir=save_dir, **kwargs)
            if not self.is_bound:
                self.bind(save_dir, format)
                self.flush_changes()
        else:
            converter.patch(self, self.patch, save_dir=save_dir, **kwargs)

    def save(self, save_dir: str = None, **kwargs):
        options = dict(self._options)
        options.update(kwargs)

        self.export(save_dir or self._source_path,
            format=self._format, **options)

    @classmethod
    def load(cls, path: str, **kwargs) -> 'Dataset':
        return cls.import_from(path, format=DEFAULT_FORMAT, **kwargs)

    @classmethod
    def import_from(cls, path: str, format: str = None, env: Environment = None,
            **kwargs) -> 'Dataset':
        from datumaro.components.config_model import Source

        if env is None:
            env = Environment()

        if not format:
            format = cls.detect(path, env)

        # TODO: remove importers, put this logic into extractors
        if format in env.importers:
            importer = env.make_importer(format)
            with logging_disabled(log.INFO):
                detected_sources = importer(path, **kwargs)
        elif format in env.extractors:
            detected_sources = [{
                'url': path, 'format': format, 'options': kwargs
            }]
        else:
            raise DatumaroError("Unknown source format '%s'. To make it "
                "available, add the corresponding Extractor implementation "
                "to the environment" % format)

        extractors = []
        for src_conf in detected_sources:
            if not isinstance(src_conf, Source):
                src_conf = Source(src_conf)
            extractors.append(env.make_extractor(
                src_conf.format, src_conf.url, **src_conf.options
            ))

        dataset = cls.from_extractors(*extractors, env=env)
        dataset._source_path = path
        dataset._format = format
        return dataset

    @staticmethod
    def detect(path: str, env: Environment = None) -> str:
        if env is None:
            env = Environment()

        matches = env.detect_dataset(path)
        if not matches:
            raise NoFormatsMatchError(
                "Failed to detect dataset format automatically: "
                "no matching formats found")
        if 1 < len(matches):
            raise MultipleFormatsMatchError(matches)
        return matches[0]

@contextmanager
def eager_mode(new_mode=True, dataset: Dataset = None):
    if dataset is not None:
        old_mode = dataset.eager

        try:
            dataset.eager = new_mode
            yield
        finally:
            dataset.eager = old_mode
    else:
        old_mode = Dataset._g_eager

        try:
            Dataset._g_eager = new_mode
            yield
        finally:
            Dataset._g_eager = old_mode<|MERGE_RESOLUTION|>--- conflicted
+++ resolved
@@ -16,19 +16,13 @@
     XPathAnnotationsFilter, XPathDatasetFilter,
 )
 from datumaro.components.environment import Environment
-<<<<<<< HEAD
 from datumaro.components.errors import (CategoriesRedefinedError,
     DatumaroError, MultipleFormatsMatchError, NoFormatsMatchError,
     RepeatedItemError)
-=======
-from datumaro.components.errors import (
-    CategoriesRedefinedError, DatumaroError, RepeatedItemError,
-)
 from datumaro.components.extractor import (
     DEFAULT_SUBSET_NAME, AnnotationType, CategoriesInfo, DatasetItem, Extractor,
     IExtractor, ItemTransform, LabelCategories, Transform,
 )
->>>>>>> a858c588
 from datumaro.util import error_rollback, is_member_redefined
 from datumaro.util.log_utils import logging_disabled
 
