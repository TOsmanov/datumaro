--- conflicted
+++ resolved
@@ -55,13 +55,7 @@
         return args
 
 def remove_plugin_type(s):
-<<<<<<< HEAD
     for t in {'transform', 'extractor', 'converter', 'launcher', 'importer',
             'validator'}:
-=======
-    for t in {
-        'transform', 'extractor', 'converter', 'launcher', 'importer', 'validator',
-    }:
->>>>>>> 74f23217
         s = s.replace('_' + t, '')
     return s