# Copyright (C) 2020-2021 Intel Corporation
#
# SPDX-License-Identifier: MIT

from attr import attrib, attrs


class ImmutableObjectError(Exception):
    def __str__(self):
        return "Cannot set value of immutable object"

class DatumaroError(Exception):
    pass

class VcsError(DatumaroError):
    pass

class ReadonlyDatasetError(VcsError):
    def __str__(self):
        return "Can't update a read-only dataset"

@attrs
<<<<<<< HEAD
class UnknownRefError(VcsError):
    ref = attrib()

    def __str__(self):
        return f"Can't parse ref '{self.ref}'"

class MissingObjectError(VcsError):
    pass

class MismatchingObjectError(VcsError):
    pass
=======
class UnknownFormatError(DatumaroError):
    format = attrib()

    def __str__(self):
        return f"Unknown source format '{self.format}'. To make it " \
            "available, add the corresponding Extractor implementation " \
            "to the environment"

@attrs
class DatasetError(DatumaroError):
    item_id = attrib()
>>>>>>> 74f23217

@attrs
class UnsavedChangesError(VcsError):
    paths = attrib()

    def __str__(self):
<<<<<<< HEAD
        return "There are some uncommitted changes: %s" % ', '.join(self.paths)

class ForeignChangesError(VcsError):
    pass

class EmptyCommitError(VcsError):
    pass

class PathOutsideSourceError(VcsError):
    pass

class SourceUrlInsideProjectError(VcsError):
    def __str__(self):
        return "Source URL cannot point inside the project"

class UnexpectedUrlError(VcsError):
    pass

class PipelineError(DatumaroError):
        pass

class InvalidPipelineError(PipelineError):
    pass

class EmptyPipelineError(InvalidPipelineError):
    pass

class MultiplePipelineHeadsError(InvalidPipelineError):
    pass

class MissingPipelineHeadError(InvalidPipelineError):
    pass

class UnknownStageError(InvalidPipelineError):
    pass

class WrongSourceNodeError(InvalidPipelineError):
    pass


class MigrationError(DatumaroError):
    pass

@attrs
class ProjectNotFoundError(DatumaroError):
    path = attrib()

    def __str__(self):
        return f"Can't find project at '{self.path}'"

@attrs
class ProjectAlreadyExists(DatumaroError):
    path = attrib()

    def __str__(self):
        return f"Can't create project: a project already exists " \
            f"at '{self.path}'"

@attrs
class UnknownSourceError(DatumaroError):
    name = attrib()

    def __str__(self):
        return f"Unknown source '{self.name}'"

@attrs
class UnknownTargetError(DatumaroError):
    name = attrib()

    def __str__(self):
        return f"Unknown target '{self.name}'"

@attrs
class MultipleFormatsMatchError(DatumaroError):
    formats = attrib()

    def __str__(self):
        return "Failed to detect dataset format automatically:" \
            " data matches more than one format: %s" % \
            ', '.join(self.formats)

class NoFormatsMatchError(DatumaroError):
    pass

@attrs
class SourceExistsError(DatumaroError):
    name = attrib()

    def __str__(self):
        return f"Source '{self.name}' already exists"

@attrs
class DatasetError(DatumaroError):
    item_id = attrib()
=======
        return f"Item {self.item_id} is repeated in the source sequence."
>>>>>>> 74f23217

class CategoriesRedefinedError(DatasetError):
    def __str__(self):
        return "Categories can only be set once for a dataset"


class DatasetImportError(DatumaroError):
    pass

@attrs
<<<<<<< HEAD
class RepeatedItemError(DatasetError):
    def __str__(self):
        return "Item %s is repeated in the source sequence." % (self.item_id, )

@attrs
=======
class DatasetNotFoundError(DatasetImportError):
    path = attrib()

    def __str__(self):
        return f"Failed to find dataset at '{self.path}'"

@attrs
class MultipleFormatsMatchError(DatasetImportError):
    formats = attrib()

    def __str__(self):
        return "Failed to detect dataset format automatically:" \
            " data matches more than one format: %s" % \
            ', '.join(self.formats)

class NoMatchingFormatsError(DatasetImportError):
    def __str__(self):
        return "Failed to detect dataset format automatically: " \
            "no matching formats found"

@attrs
>>>>>>> 74f23217
class DatasetQualityError(DatasetError):
    pass

@attrs
class AnnotationsTooCloseError(DatasetQualityError):
    a = attrib()
    b = attrib()
    distance = attrib()

    def __str__(self):
        return "Item %s: annotations are too close: %s, %s, distance = %s" % \
            (self.item_id, self.a, self.b, self.distance)

@attrs
class WrongGroupError(DatasetQualityError):
    found = attrib(converter=set)
    expected = attrib(converter=set)
    group = attrib(converter=list)

    def __str__(self):
        return "Item %s: annotation group has wrong labels: " \
            "found %s, expected %s, group %s" % \
            (self.item_id, self.found, self.expected, self.group)

@attrs
class DatasetMergeError(DatasetError):
<<<<<<< HEAD
    sources = attrib(converter=set)

@attrs
class MismatchingImageInfoError(DatasetMergeError):
    a = attrib()
    b = attrib()
    sources = attrib(converter=set, default=set())

    def __str__(self):
        return "Item %s: mismatching image size info: %s vs %s" % \
            (self.item_id, self.a, self.b)

@attrs
class ConflictingCategoriesError(DatasetMergeError):
    sources = attrib(converter=set, default=set())

@attrs
=======
    sources = attrib(converter=set, factory=set, kw_only=True)

@attrs
class MismatchingImageInfoError(DatasetMergeError):
    a = attrib()
    b = attrib()

    def __str__(self):
        return "Item %s: mismatching image size info: %s vs %s" % \
            (self.item_id, self.a, self.b)

@attrs
class ConflictingCategoriesError(DatasetMergeError):
    pass

@attrs
>>>>>>> 74f23217
class NoMatchingAnnError(DatasetMergeError):
    ann = attrib()

    def __str__(self):
        return "Item %s: can't find matching annotation " \
            "in sources %s, annotation is %s" % \
            (self.item_id, self.sources, self.ann)

@attrs
class NoMatchingItemError(DatasetMergeError):
    def __str__(self):
        return "Item %s: can't find matching item in sources %s" % \
            (self.item_id, self.sources)

@attrs
class FailedLabelVotingError(DatasetMergeError):
    votes = attrib()
    ann = attrib(default=None)

    def __str__(self):
        return "Item %s: label voting failed%s, votes %s, sources %s" % \
            (self.item_id, 'for ann %s' % self.ann if self.ann else '',
            self.votes, self.sources)

@attrs
class FailedAttrVotingError(DatasetMergeError):
    attr = attrib()
    votes = attrib()
    ann = attrib()

    def __str__(self):
        return "Item %s: attribute voting failed " \
            "for ann %s, votes %s, sources %s" % \
            (self.item_id, self.ann, self.votes, self.sources)

@attrs
class DatasetValidationError(DatumaroError):
    severity = attrib()

    def to_dict(self):
        return {
            'anomaly_type': self.__class__.__name__,
            'description': str(self),
            'severity': self.severity.name,
        }

@attrs
class DatasetItemValidationError(DatasetValidationError):
    item_id = attrib()
    subset = attrib()

    def to_dict(self):
        dict_repr = super().to_dict()
        dict_repr['item_id'] = self.item_id
        dict_repr['subset'] = self.subset
        return dict_repr

@attrs
class MissingLabelCategories(DatasetValidationError):
    def __str__(self):
        return "Metadata (ex. LabelCategories) should be defined" \
            " to validate a dataset."


@attrs
class MissingAnnotation(DatasetItemValidationError):
    ann_type = attrib()

    def __str__(self):
        return f"Item needs '{self.ann_type}' annotation(s), " \
            "but not found."

@attrs
class MultiLabelAnnotations(DatasetItemValidationError):
    def __str__(self):
        return 'Item needs a single label but multiple labels are found.'

@attrs
class MissingAttribute(DatasetItemValidationError):
    label_name = attrib()
    attr_name = attrib()

    def __str__(self):
        return f"Item needs the attribute '{self.attr_name}' " \
            f"for the label '{self.label_name}'."

@attrs
class UndefinedLabel(DatasetItemValidationError):
    label_name = attrib()

    def __str__(self):
        return f"Item has the label '{self.label_name}' which " \
            "is not defined in metadata."

@attrs
class UndefinedAttribute(DatasetItemValidationError):
    label_name = attrib()
    attr_name = attrib()

    def __str__(self):
        return f"Item has the attribute '{self.attr_name}' for the " \
            f"label '{self.label_name}' which is not defined in metadata."

@attrs
class LabelDefinedButNotFound(DatasetValidationError):
    label_name = attrib()

    def __str__(self):
        return f"The label '{self.label_name}' is defined in " \
                "metadata, but not found in the dataset."

@attrs
class AttributeDefinedButNotFound(DatasetValidationError):
    label_name = attrib()
    attr_name = attrib()

    def __str__(self):
        return f"The attribute '{self.attr_name}' for the label " \
            f"'{self.label_name}' is defined in metadata, but not " \
            "found in the dataset."

@attrs
class OnlyOneLabel(DatasetValidationError):
    label_name = attrib()

    def __str__(self):
        return f"The dataset has only one label '{self.label_name}'."

@attrs
class OnlyOneAttributeValue(DatasetValidationError):
    label_name = attrib()
    attr_name = attrib()
    value = attrib()

    def __str__(self):
        return "The dataset has the only attribute value " \
            f"'{self.value}' for the attribute '{self.attr_name}' for the " \
            f"label '{self.label_name}'."

@attrs
class FewSamplesInLabel(DatasetValidationError):
    label_name = attrib()
    count = attrib()

    def __str__(self):
        return f"The number of samples in the label '{self.label_name}'" \
            f" might be too low. Found '{self.count}' samples."

@attrs
class FewSamplesInAttribute(DatasetValidationError):
    label_name = attrib()
    attr_name = attrib()
    attr_value = attrib()
    count = attrib()

    def __str__(self):
        return "The number of samples for attribute = value " \
            f"'{self.attr_name} = {self.attr_value}' for the label " \
            f"'{self.label_name}' might be too low. " \
            f"Found '{self.count}' samples."

@attrs
class ImbalancedLabels(DatasetValidationError):
    def __str__(self):
        return 'There is an imbalance in the label distribution.'

@attrs
class ImbalancedAttribute(DatasetValidationError):
    label_name = attrib()
    attr_name = attrib()

    def __str__(self):
        return "There is an imbalance in the distribution of attribute" \
            f" '{self. attr_name}' for the label '{self.label_name}'."

@attrs
class ImbalancedDistInLabel(DatasetValidationError):
    label_name = attrib()
    prop = attrib()

    def __str__(self):
        return f"Values of '{self.prop}' are not evenly " \
                f"distributed for '{self.label_name}' label."

@attrs
class ImbalancedDistInAttribute(DatasetValidationError):
    label_name = attrib()
    attr_name = attrib()
    attr_value = attrib()
    prop = attrib()

    def __str__(self):
        return f"Values of '{self.prop}' are not evenly " \
            f"distributed for '{self.attr_name}' = '{self.attr_value}' for " \
            f"the '{self.label_name}' label."

@attrs
class NegativeLength(DatasetItemValidationError):
    ann_id = attrib()
    prop = attrib()
    val = attrib()

    def __str__(self):
        return f"Annotation '{self.ann_id}' in " \
            "the item should have a positive value of " \
            f"'{self.prop}' but got '{self.val}'."

@attrs
class InvalidValue(DatasetItemValidationError):
    ann_id = attrib()
    prop = attrib()

    def __str__(self):
        return f"Annotation '{self.ann_id}' in " \
            'the item has an inf or a NaN value of ' \
            f"'{self.prop}'."

@attrs
class FarFromLabelMean(DatasetItemValidationError):
    label_name = attrib()
    ann_id = attrib()
    prop = attrib()
    mean = attrib()
    val = attrib()

    def __str__(self):
        return f"Annotation '{self.ann_id}' in " \
            f"the item has a value of '{self.prop}' that " \
            "is too far from the label average. (mean of " \
            f"'{self.label_name}' label: {self.mean}, got '{self.val}')."

@attrs
class FarFromAttrMean(DatasetItemValidationError):
    label_name = attrib()
    ann_id = attrib()
    attr_name = attrib()
    attr_value = attrib()
    prop = attrib()
    mean = attrib()
    val = attrib()

    def __str__(self):
        return f"Annotation '{self.ann_id}' in the " \
            f"item has a value of '{self.prop}' that " \
            "is too far from the attribute average. (mean of " \
            f"'{self.attr_name}' = '{self.attr_value}' for the " \
            f"'{self.label_name}' label: {self.mean}, got '{self.val}')."<|MERGE_RESOLUTION|>--- conflicted
+++ resolved
@@ -12,6 +12,7 @@
 class DatumaroError(Exception):
     pass
 
+
 class VcsError(DatumaroError):
     pass
 
@@ -20,7 +21,6 @@
         return "Can't update a read-only dataset"
 
 @attrs
-<<<<<<< HEAD
 class UnknownRefError(VcsError):
     ref = attrib()
 
@@ -32,7 +32,85 @@
 
 class MismatchingObjectError(VcsError):
     pass
-=======
+
+@attrs
+class UnsavedChangesError(VcsError):
+    paths = attrib()
+
+    def __str__(self):
+        return "There are some uncommitted changes: %s" % ', '.join(self.paths)
+
+class ForeignChangesError(VcsError):
+    pass
+
+class EmptyCommitError(VcsError):
+    pass
+
+class PathOutsideSourceError(VcsError):
+    pass
+
+class SourceUrlInsideProjectError(VcsError):
+    def __str__(self):
+        return "Source URL cannot point inside the project"
+
+class UnexpectedUrlError(VcsError):
+    pass
+
+class PipelineError(DatumaroError):
+        pass
+
+class InvalidPipelineError(PipelineError):
+    pass
+
+class EmptyPipelineError(InvalidPipelineError):
+    pass
+
+class MultiplePipelineHeadsError(InvalidPipelineError):
+    pass
+
+class MissingPipelineHeadError(InvalidPipelineError):
+    pass
+
+class UnknownStageError(InvalidPipelineError):
+    pass
+
+class WrongSourceNodeError(InvalidPipelineError):
+    pass
+
+
+class MigrationError(DatumaroError):
+    pass
+
+
+@attrs
+class ProjectNotFoundError(DatumaroError):
+    path = attrib()
+
+    def __str__(self):
+        return f"Can't find project at '{self.path}'"
+
+@attrs
+class ProjectAlreadyExists(DatumaroError):
+    path = attrib()
+
+    def __str__(self):
+        return f"Can't create project: a project already exists " \
+            f"at '{self.path}'"
+
+@attrs
+class UnknownSourceError(DatumaroError):
+    name = attrib()
+
+    def __str__(self):
+        return f"Unknown source '{self.name}'"
+
+@attrs
+class UnknownTargetError(DatumaroError):
+    name = attrib()
+
+    def __str__(self):
+        return f"Unknown target '{self.name}'"
+
 class UnknownFormatError(DatumaroError):
     format = attrib()
 
@@ -42,90 +120,25 @@
             "to the environment"
 
 @attrs
-class DatasetError(DatumaroError):
-    item_id = attrib()
->>>>>>> 74f23217
-
-@attrs
-class UnsavedChangesError(VcsError):
-    paths = attrib()
-
-    def __str__(self):
-<<<<<<< HEAD
-        return "There are some uncommitted changes: %s" % ', '.join(self.paths)
-
-class ForeignChangesError(VcsError):
-    pass
-
-class EmptyCommitError(VcsError):
-    pass
-
-class PathOutsideSourceError(VcsError):
-    pass
-
-class SourceUrlInsideProjectError(VcsError):
-    def __str__(self):
-        return "Source URL cannot point inside the project"
-
-class UnexpectedUrlError(VcsError):
-    pass
-
-class PipelineError(DatumaroError):
-        pass
-
-class InvalidPipelineError(PipelineError):
-    pass
-
-class EmptyPipelineError(InvalidPipelineError):
-    pass
-
-class MultiplePipelineHeadsError(InvalidPipelineError):
-    pass
-
-class MissingPipelineHeadError(InvalidPipelineError):
-    pass
-
-class UnknownStageError(InvalidPipelineError):
-    pass
-
-class WrongSourceNodeError(InvalidPipelineError):
-    pass
-
-
-class MigrationError(DatumaroError):
-    pass
-
-@attrs
-class ProjectNotFoundError(DatumaroError):
+class SourceExistsError(DatumaroError):
+    name = attrib()
+
+    def __str__(self):
+        return f"Source '{self.name}' already exists"
+
+
+class DatasetImportError(DatumaroError):
+    pass
+
+@attrs
+class DatasetNotFoundError(DatasetImportError):
     path = attrib()
 
     def __str__(self):
-        return f"Can't find project at '{self.path}'"
-
-@attrs
-class ProjectAlreadyExists(DatumaroError):
-    path = attrib()
-
-    def __str__(self):
-        return f"Can't create project: a project already exists " \
-            f"at '{self.path}'"
-
-@attrs
-class UnknownSourceError(DatumaroError):
-    name = attrib()
-
-    def __str__(self):
-        return f"Unknown source '{self.name}'"
-
-@attrs
-class UnknownTargetError(DatumaroError):
-    name = attrib()
-
-    def __str__(self):
-        return f"Unknown target '{self.name}'"
-
-@attrs
-class MultipleFormatsMatchError(DatumaroError):
+        return f"Failed to find dataset at '{self.path}'"
+
+@attrs
+class MultipleFormatsMatchError(DatasetImportError):
     formats = attrib()
 
     def __str__(self):
@@ -133,61 +146,27 @@
             " data matches more than one format: %s" % \
             ', '.join(self.formats)
 
-class NoFormatsMatchError(DatumaroError):
-    pass
-
-@attrs
-class SourceExistsError(DatumaroError):
-    name = attrib()
-
-    def __str__(self):
-        return f"Source '{self.name}' already exists"
+class NoMatchingFormatsError(DatasetImportError):
+    def __str__(self):
+        return "Failed to detect dataset format automatically: " \
+            "no matching formats found"
+
 
 @attrs
 class DatasetError(DatumaroError):
     item_id = attrib()
-=======
+
+class CategoriesRedefinedError(DatasetError):
+    def __str__(self):
+        return "Categories can only be set once for a dataset"
+
+@attrs
+class RepeatedItemError(DatasetError):
+    def __str__(self):
         return f"Item {self.item_id} is repeated in the source sequence."
->>>>>>> 74f23217
-
-class CategoriesRedefinedError(DatasetError):
-    def __str__(self):
-        return "Categories can only be set once for a dataset"
-
-
-class DatasetImportError(DatumaroError):
-    pass
-
-@attrs
-<<<<<<< HEAD
-class RepeatedItemError(DatasetError):
-    def __str__(self):
-        return "Item %s is repeated in the source sequence." % (self.item_id, )
-
-@attrs
-=======
-class DatasetNotFoundError(DatasetImportError):
-    path = attrib()
-
-    def __str__(self):
-        return f"Failed to find dataset at '{self.path}'"
-
-@attrs
-class MultipleFormatsMatchError(DatasetImportError):
-    formats = attrib()
-
-    def __str__(self):
-        return "Failed to detect dataset format automatically:" \
-            " data matches more than one format: %s" % \
-            ', '.join(self.formats)
-
-class NoMatchingFormatsError(DatasetImportError):
-    def __str__(self):
-        return "Failed to detect dataset format automatically: " \
-            "no matching formats found"
-
-@attrs
->>>>>>> 74f23217
+
+
+@attrs
 class DatasetQualityError(DatasetError):
     pass
 
@@ -212,16 +191,15 @@
             "found %s, expected %s, group %s" % \
             (self.item_id, self.found, self.expected, self.group)
 
+
 @attrs
 class DatasetMergeError(DatasetError):
-<<<<<<< HEAD
-    sources = attrib(converter=set)
+    sources = attrib(converter=set, factory=set, kw_only=True)
 
 @attrs
 class MismatchingImageInfoError(DatasetMergeError):
     a = attrib()
     b = attrib()
-    sources = attrib(converter=set, default=set())
 
     def __str__(self):
         return "Item %s: mismatching image size info: %s vs %s" % \
@@ -229,27 +207,9 @@
 
 @attrs
 class ConflictingCategoriesError(DatasetMergeError):
-    sources = attrib(converter=set, default=set())
-
-@attrs
-=======
-    sources = attrib(converter=set, factory=set, kw_only=True)
-
-@attrs
-class MismatchingImageInfoError(DatasetMergeError):
-    a = attrib()
-    b = attrib()
-
-    def __str__(self):
-        return "Item %s: mismatching image size info: %s vs %s" % \
-            (self.item_id, self.a, self.b)
-
-@attrs
-class ConflictingCategoriesError(DatasetMergeError):
-    pass
-
-@attrs
->>>>>>> 74f23217
+    pass
+
+@attrs
 class NoMatchingAnnError(DatasetMergeError):
     ann = attrib()
 
@@ -296,6 +256,7 @@
             'severity': self.severity.name,
         }
 
+
 @attrs
 class DatasetItemValidationError(DatasetValidationError):
     item_id = attrib()
