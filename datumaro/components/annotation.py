# Copyright (C) 2021-2022 Intel Corporation
#
# SPDX-License-Identifier: MIT

from __future__ import annotations

from enum import Enum, auto
from functools import partial
from itertools import zip_longest
from typing import (
    Any, Callable, Dict, Iterable, Iterator, List, Optional, Set, Tuple, Union,
)

from attr import asdict, attrs, field
from typing_extensions import Literal
import attr
import numpy as np

from datumaro.util.attrs_util import default_if_none, not_empty


class AnnotationType(Enum):
    label = auto()
    mask = auto()
    points = auto()
    polygon = auto()
    polyline = auto()
    bbox = auto()
    caption = auto()
    cuboid_3d = auto()

COORDINATE_ROUNDING_DIGITS = 2

NO_GROUP = 0

@attrs(slots=True, kw_only=True, order=False)
class Annotation:
    """
    A base annotation class.

    Derived classes must define the '_type' class variable with a value
    from the AnnotationType enum.
    """

    # Describes an identifier of the annotation
    # Is not required to be unique within DatasetItem annotations or dataset
    id: int = field(default=0, validator=default_if_none(int))

    # Arbitrary annotation-specific attributes. Typically, includes
    # metainfo and properties that are not covered by other fields.
    # If possible, try to limit value types of values by the simple
    # builtin types (int, float, bool, str) to increase compatibility with
    # different formats.
    # There are some established names for common attributes like:
    # - "occluded" (bool)
    # - "visible" (bool)
    # Possible dataset attributes can be described in Categories.attributes.
    attributes: Dict[str, Any] = field(
        factory=dict, validator=default_if_none(dict))

    # Annotations can be grouped, which means they describe parts of a
    # single object. The value of 0 means there is no group.
    group: int = field(default=NO_GROUP, validator=default_if_none(int))

    @property
    def type(self) -> AnnotationType:
        return self._type # must be set in subclasses

    def as_dict(self) -> Dict[str, Any]:
        "Returns a dictionary { field_name: value }"
        return asdict(self)

    def wrap(self, **kwargs):
        "Returns a modified copy of the object"
        return attr.evolve(self, **kwargs)

@attrs(slots=True, kw_only=True, order=False)
class Categories:
    """
    A base class for annotation metainfo. It is supposed to include
    dataset-wide metainfo like available labels, label colors,
    label attributes etc.
    """

    # Describes the list of possible annotation-type specific attributes
    # in a dataset.
    attributes: Set[str] = field(
        factory=set, validator=default_if_none(set), eq=False)

@attrs(slots=True, order=False)
class LabelCategories(Categories):
    @attrs(slots=True, order=False)
    class Category:
        name: str = field(converter=str, validator=not_empty)
        parent: str = field(default='', validator=default_if_none(str))
        attributes: Set[str] = field(
            factory=set, validator=default_if_none(set))

    items: List[str] = field(factory=list, validator=default_if_none(list))
    _indices: Dict[str, int] = field(factory=dict, init=False, eq=False)

    @classmethod
    def from_iterable(cls, iterable: Iterable[Union[
        str,
        Tuple[str],
        Tuple[str, str],
        Tuple[str, str, List[str]],
    ]]) -> LabelCategories:
        """
        Creates a LabelCategories from iterable.

        Args:
<<<<<<< HEAD
            - iterable - This iterable object can be:
=======
            iterable: This iterable object can be:
>>>>>>> 6f1f0016

                - a list of str - will be interpreted as list of Category names
                - a list of positional arguments - will generate Categories
                  with these arguments

        Returns: a LabelCategories object
        """

        temp_categories = cls()

        for category in iterable:
            if isinstance(category, str):
                category = [category]
            temp_categories.add(*category)

        return temp_categories

    def __attrs_post_init__(self):
        self._reindex()

    def _reindex(self):
        indices = {}
        for index, item in enumerate(self.items):
            assert item.name not in self._indices
            indices[item.name] = index
        self._indices = indices

    def add(self, name: str, parent: Optional[str] = None,
            attributes: Optional[Set[str]] = None) -> int:
        assert name
        assert name not in self._indices, name

        index = len(self.items)
        self.items.append(self.Category(name, parent, attributes))
        self._indices[name] = index
        return index

    def find(self, name: str) -> Tuple[Optional[int], Optional[Category]]:
        index = self._indices.get(name)
        if index is not None:
            return index, self.items[index]
        return index, None

    def __getitem__(self, idx: int) -> Category:
        return self.items[idx]

    def __contains__(self, value: Union[int, str]) -> bool:
        if isinstance(value, str):
            return self.find(value)[1] is not None
        else:
            return 0 <= value and value < len(self.items)

    def __len__(self) -> int:
        return len(self.items)

    def __iter__(self) -> Iterator[Category]:
        return iter(self.items)

@attrs(slots=True, order=False)
class Label(Annotation):
    _type = AnnotationType.label
    label: int = field(converter=int)

RgbColor = Tuple[int, int, int]
Colormap = Dict[int, RgbColor]

@attrs(slots=True, eq=False, order=False)
class MaskCategories(Categories):
    """
    Describes a color map for segmentation masks.
    """

    @classmethod
    def generate(cls, size: int = 255, include_background: bool = True) \
            -> MaskCategories:
        """
        Generates MaskCategories with the specified size.

        If include_background is True, the result will include the item
            "0: (0, 0, 0)", which is typically used as a background color.
        """
        from datumaro.util.mask_tools import generate_colormap
        return cls(generate_colormap(size,
            include_background=include_background))

    colormap: Colormap = field(
        factory=dict, validator=default_if_none(dict))
    _inverse_colormap: Optional[Dict[RgbColor, int]] = field(
        default=None, validator=attr.validators.optional(dict))

    @property
    def inverse_colormap(self) -> Dict[RgbColor, int]:
        from datumaro.util.mask_tools import invert_colormap
        if self._inverse_colormap is None:
            if self.colormap is not None:
                self._inverse_colormap = invert_colormap(self.colormap)
        return self._inverse_colormap

    def __contains__(self, idx: int) -> bool:
        return idx in self.colormap

    def __getitem__(self, idx: int) -> RgbColor:
        return self.colormap[idx]

    def __len__(self) -> int:
        return len(self.colormap)

    def __eq__(self, other):
        if not super().__eq__(other):
            return False
        if not isinstance(other, __class__):
            return False
        for label_id, my_color in self.colormap.items():
            other_color = other.colormap.get(label_id)
            if not np.array_equal(my_color, other_color):
                return False
        return True

BinaryMaskImage = np.ndarray # 2d array of type bool
IndexMaskImage = np.ndarray # 2d array of type int

@attrs(slots=True, eq=False, order=False)
class Mask(Annotation):
    """
    Represents a 2d single-instance binary segmentation mask.
    """

    _type = AnnotationType.mask
    _image = field()
    label: Optional[int] = field(
        converter=attr.converters.optional(int), default=None, kw_only=True)
    z_order: int = field(
        default=0, validator=default_if_none(int), kw_only=True)

    def __attrs_post_init__(self):
        if isinstance(self._image, np.ndarray):
            self._image = self._image.astype(bool)

    @property
    def image(self) -> BinaryMaskImage:
        image = self._image
        if callable(image):
            image = image()
        return image

    def as_class_mask(self, label_id: Optional[int] = None) -> IndexMaskImage:
        """
        Produces a class index mask. Mask label id can be changed.
        """
        if label_id is None:
            label_id = self.label
        from datumaro.util.mask_tools import make_index_mask
        return make_index_mask(self.image, label_id)

    def as_instance_mask(self, instance_id: int) -> IndexMaskImage:
        """
        Produces a instance index mask.
        """
        from datumaro.util.mask_tools import make_index_mask
        return make_index_mask(self.image, instance_id)

    def get_area(self) -> int:
        return np.count_nonzero(self.image)

    def get_bbox(self) -> Tuple[int, int, int, int]:
        """
        Computes the bounding box of the mask.

        Returns: [x, y, w, h]
        """
        from datumaro.util.mask_tools import find_mask_bbox
        return find_mask_bbox(self.image)

    def paint(self, colormap: Colormap) -> np.ndarray:
        """
        Applies a colormap to the mask and produces the resulting image.
        """
        from datumaro.util.mask_tools import paint_mask
        return paint_mask(self.as_class_mask(), colormap)

    def __eq__(self, other):
        if not super().__eq__(other):
            return False
        if not isinstance(other, __class__):
            return False
        return \
            (self.label == other.label) and \
            (self.z_order == other.z_order) and \
            (np.array_equal(self.image, other.image))

@attrs(slots=True, eq=False, order=False)
class RleMask(Mask):
    """
    An RLE-encoded instance segmentation mask.
    """

    _rle = field() # uses pycocotools RLE representation

    _image = field(init=False, default=None)

    @property
    def image(self) -> BinaryMaskImage:
        return self._decode(self.rle)

    @property
    def rle(self):
        rle = self._rle
        if callable(rle):
            rle = rle()
        return rle

    @staticmethod
    def _decode(rle):
        from pycocotools import mask as mask_utils
        return mask_utils.decode(rle)

    def get_area(self) -> int:
        from pycocotools import mask as mask_utils
        return mask_utils.area(self.rle)

    def get_bbox(self) -> Tuple[int, int, int, int]:
        from pycocotools import mask as mask_utils
        return mask_utils.toBbox(self.rle)

    def __eq__(self, other):
        if not isinstance(other, __class__):
            return super().__eq__(other)
        return self.rle == other.rle

CompiledMaskImage = np.ndarray # 2d of integers (of different precision)

class CompiledMask:
    """
    Represents class- and instance- segmentation masks with
    all the instances (opposed to single-instance masks).
    """

    @staticmethod
    def from_instance_masks(instance_masks: Iterable[Mask],
            instance_ids: Optional[Iterable[int]] = None,
            instance_labels: Optional[Iterable[int]] = None) -> CompiledMask:
        """
        Joins instance masks into a single mask. Masks are sorted by
        z_order (ascending) prior to merging.

        Parameters:
            instance_ids: Instance id values for the produced instance mask.
                By default, mask positions are used.
            instance_labels: Instance label id values for the produced class
                mask. By default, mask labels are used.
        """

        from datumaro.util.mask_tools import make_index_mask

        instance_ids = instance_ids or []
        instance_labels = instance_labels or []
        masks = sorted(
            zip_longest(instance_masks, instance_ids, instance_labels),
            key=lambda m: m[0].z_order)

        max_index = len(masks) + 1
        index_dtype = np.min_scalar_type(max_index)

        masks = ((
            m, 1 + i,
            id if id is not None else 1 + i,
            label if label is not None else m.label
        ) for i, (m, id, label) in enumerate(masks))

        # This optimized version is supposed for:
        # 1. Avoiding memory explosion on materialization of all masks
        # 2. Optimizing mask materialization calls (RLE decoding)
        # 3. Optimizing intermediate mask memory use
        #
        # Basically, a mask can be quite large (e.g. 10k x 10k @ int32 etc.),
        # so we can only afford having just few copies in
        # memory simultaneously.

        it = iter(masks)

        instance_map = [0]
        class_map = [0]

        m, idx, instance_id, class_id = next(it)
        if not class_id:
            idx = 0
        index_mask = make_index_mask(m.image, idx, dtype=index_dtype)
        instance_map.append(instance_id)
        class_map.append(class_id)

        for m, idx, instance_id, class_id in it:
            if not class_id:
                idx = 0
            index_mask = np.where(m.image, idx, index_mask)
            instance_map.append(instance_id)
            class_map.append(class_id)

        # Generate compiled masks

        if np.array_equal(instance_map, range(max_index)):
            merged_instance_mask = index_mask
        else:
            merged_instance_mask = np.array(instance_map,
                dtype=np.min_scalar_type(instance_map))[index_mask]

        merged_class_mask = np.array(class_map,
            dtype=np.min_scalar_type(class_map))[index_mask]

        return __class__(class_mask=merged_class_mask,
            instance_mask=merged_instance_mask)

    def __init__(self,
            class_mask: Union[None,
                CompiledMaskImage,
                Callable[[], CompiledMaskImage]
            ] = None,
            instance_mask: Union[None,
                CompiledMaskImage,
                Callable[[], CompiledMaskImage]
            ] = None):
        self._class_mask = class_mask
        self._instance_mask = instance_mask

    @staticmethod
    def _get_image(image):
        if callable(image):
            return image()
        return image

    @property
    def class_mask(self) -> Optional[CompiledMaskImage]:
        return self._get_image(self._class_mask)

    @property
    def instance_mask(self) -> Optional[CompiledMaskImage]:
        return self._get_image(self._instance_mask)

    @property
    def instance_count(self) -> int:
        return int(self.instance_mask.max())

    def get_instance_labels(self) -> Dict[int, int]:
        """
        Matches the class and instance masks.

        Returns: { instance id: class id }
        """

        class_shift = 16
        m = (self.class_mask.astype(np.uint32) << class_shift) \
            + self.instance_mask.astype(np.uint32)
        keys = np.unique(m)
        instance_labels = {
            int(k & ((1 << class_shift) - 1)): int(k >> class_shift)
            for k in keys
            if k & ((1 << class_shift) - 1) != 0
        }
        return instance_labels

    def extract(self, instance_id: int) -> IndexMaskImage:
        """
        Extracts a single-instance mask from the compiled mask.
        """

        return self.instance_mask == instance_id

    def lazy_extract(self, instance_id: int) -> Callable[[], IndexMaskImage]:
        return partial(self.extract, instance_id)

@attrs(slots=True, order=False)
class _Shape(Annotation):
    # Flattened list of point coordinates
    points: List[float] = field(converter=lambda x: \
        np.around(x, COORDINATE_ROUNDING_DIGITS).tolist())

    label: Optional[int] = field(converter=attr.converters.optional(int),
        default=None, kw_only=True)

    z_order: int = field(default=0, validator=default_if_none(int),
        kw_only=True)

    def get_area(self):
        raise NotImplementedError()

    def get_bbox(self) -> Tuple[float, float, float, float]:
        "Returns [x, y, w, h]"

        points = self.points
        if not points:
            return None

        xs = [p for p in points[0::2]]
        ys = [p for p in points[1::2]]
        x0 = min(xs)
        x1 = max(xs)
        y0 = min(ys)
        y1 = max(ys)
        return [x0, y0, x1 - x0, y1 - y0]

@attrs(slots=True, order=False)
class PolyLine(_Shape):
    _type = AnnotationType.polyline

    def as_polygon(self):
        return self.points[:]

    def get_area(self):
        return 0


@attrs(slots=True, init=False, order=False)
class Cuboid3d(Annotation):
    _type = AnnotationType.cuboid_3d
    _points: List[float] = field(default=None)
    label: Optional[int] = field(converter=attr.converters.optional(int),
        default=None, kw_only=True)

    @_points.validator
    def _points_validator(self, attribute, points):
        if points is None:
            points = [0, 0, 0,  0, 0, 0,  1, 1, 1]
        else:
            assert len(points) == 3 + 3 + 3, points
            points = np.around(points, COORDINATE_ROUNDING_DIGITS).tolist()
        self._points = points

    def __init__(self, position, rotation=None, scale=None, **kwargs):
        assert len(position) == 3, position
        if not rotation:
            rotation = [0] * 3
        if not scale:
            scale = [1] * 3
        kwargs.pop('points', None)
        self.__attrs_init__(points=[*position, *rotation, *scale], **kwargs)

    @property
    def position(self):
        """[x, y, z]"""
        return self._points[0:3]

    @position.setter
    def _set_poistion(self, value):
        # TODO: fix the issue with separate coordinate rounding:
        # self.position[0] = 12.345676
        # - the number assigned won't be rounded.
        self.position[:] = np.around(value, COORDINATE_ROUNDING_DIGITS).tolist()

    @property
    def rotation(self):
        """[rx, ry, rz]"""
        return self._points[3:6]

    @rotation.setter
    def _set_rotation(self, value):
        self.rotation[:] = np.around(value, COORDINATE_ROUNDING_DIGITS).tolist()

    @property
    def scale(self):
        """[sx, sy, sz]"""
        return self._points[6:9]

    @scale.setter
    def _set_scale(self, value):
        self.scale[:] = np.around(value, COORDINATE_ROUNDING_DIGITS).tolist()


@attrs(slots=True, order=False)
class Polygon(_Shape):
    _type = AnnotationType.polygon

    def __attrs_post_init__(self):
        # keep the message on a single line to produce informative output
        assert len(self.points) % 2 == 0 and 3 <= len(self.points) // 2, "Wrong polygon points: %s" % self.points

    def get_area(self):
        import pycocotools.mask as mask_utils

        x, y, w, h = self.get_bbox()
        rle = mask_utils.frPyObjects([self.points], y + h, x + w)
        area = mask_utils.area(rle)[0]
        return area

@attrs(slots=True, init=False, order=False)
class Bbox(_Shape):
    _type = AnnotationType.bbox

    def __init__(self, x, y, w, h, *args, **kwargs):
        kwargs.pop('points', None) # comes from wrap()
        self.__attrs_init__([x, y, x + w, y + h], *args, **kwargs)

    @property
    def x(self):
        return self.points[0]

    @property
    def y(self):
        return self.points[1]

    @property
    def w(self):
        return self.points[2] - self.points[0]

    @property
    def h(self):
        return self.points[3] - self.points[1]

    def get_area(self):
        return self.w * self.h

    def get_bbox(self):
        return [self.x, self.y, self.w, self.h]

    def as_polygon(self):
        x, y, w, h = self.get_bbox()
        return [
            x, y,
            x + w, y,
            x + w, y + h,
            x, y + h
        ]

    def iou(self, other: _Shape) -> Union[float, Literal[-1]]:
        from datumaro.util.annotation_util import bbox_iou
        return bbox_iou(self.get_bbox(), other.get_bbox())

    def wrap(item, **kwargs):
        d = {'x': item.x, 'y': item.y, 'w': item.w, 'h': item.h}
        d.update(kwargs)
        return attr.evolve(item, **d)


@attrs(slots=True, order=False)
class PointsCategories(Categories):
    """
    Describes (key-)point metainfo such as point names and joints.
    """

    @attrs(slots=True, order=False)
    class Category:
        # Names for specific points, e.g. eye, hose, mouth etc.
        # These labels are not required to be in LabelCategories
        labels: List[str] = field(
            factory=list, validator=default_if_none(list))

        # Pairs of connected point indices
        joints: Set[Tuple[int, int]] = field(
            factory=set, validator=default_if_none(set))

    items: Dict[int, Category] = field(
        factory=dict, validator=default_if_none(dict))

    @classmethod
    def from_iterable(cls, iterable: Union[
        Tuple[int, List[str]],
        Tuple[int, List[str], Set[Tuple[int, int]]],
    ]) -> PointsCategories:
        """
        Create PointsCategories from an iterable.

        Args:
<<<<<<< HEAD
            - iterable: An Iterable with the following elements:
=======
            iterable: An Iterable with the following elements:
>>>>>>> 6f1f0016

                - a label id
                - a list of positional arguments for Categories

        Returns:
            PointsCategories: PointsCategories object
        """
        temp_categories = cls()

        for args in iterable:
            temp_categories.add(*args)
        return temp_categories

    def add(self, label_id: int,
            labels: Optional[Iterable[str]] = None,
            joints: Iterable[Tuple[int, int]] = None):
        if joints is None:
            joints = []
        joints = set(map(tuple, joints))
        self.items[label_id] = self.Category(labels, joints)

    def __contains__(self, idx: int) -> bool:
        return idx in self.items

    def __getitem__(self, idx: int) -> Category:
        return self.items[idx]

    def __len__(self) -> int:
        return len(self.items)


@attrs(slots=True, order=False)
class Points(_Shape):
    """
    Represents an ordered set of points.
    """

    class Visibility(Enum):
        absent = 0
        hidden = 1
        visible = 2

    _type = AnnotationType.points

    visibility: List[bool] = field(default=None)
    @visibility.validator
    def _visibility_validator(self, attribute, visibility):
        if visibility is None:
            visibility = [self.Visibility.visible] * (len(self.points) // 2)
        else:
            for i, v in enumerate(visibility):
                if not isinstance(v, self.Visibility):
                    visibility[i] = self.Visibility(v)
        assert len(visibility) == len(self.points) // 2
        self.visibility = visibility

    def __attrs_post_init__(self):
        assert len(self.points) % 2 == 0, self.points

    def get_area(self):
        return 0

    def get_bbox(self):
        xs = [p for p, v in zip(self.points[0::2], self.visibility)
            if v != __class__.Visibility.absent]
        ys = [p for p, v in zip(self.points[1::2], self.visibility)
            if v != __class__.Visibility.absent]
        x0 = min(xs, default=0)
        x1 = max(xs, default=0)
        y0 = min(ys, default=0)
        y1 = max(ys, default=0)
        return [x0, y0, x1 - x0, y1 - y0]

@attrs(slots=True, order=False)
class Caption(Annotation):
    """
    Represents arbitrary text annotations.
    """

    _type = AnnotationType.caption
    caption: str = field(converter=str)<|MERGE_RESOLUTION|>--- conflicted
+++ resolved
@@ -110,11 +110,7 @@
         Creates a LabelCategories from iterable.
 
         Args:
-<<<<<<< HEAD
-            - iterable - This iterable object can be:
-=======
             iterable: This iterable object can be:
->>>>>>> 6f1f0016
 
                 - a list of str - will be interpreted as list of Category names
                 - a list of positional arguments - will generate Categories
@@ -675,11 +671,7 @@
         Create PointsCategories from an iterable.
 
         Args:
-<<<<<<< HEAD
-            - iterable: An Iterable with the following elements:
-=======
             iterable: An Iterable with the following elements:
->>>>>>> 6f1f0016
 
                 - a label id
                 - a list of positional arguments for Categories
