# Copyright (C) 2019-2021 Intel Corporation
#
# SPDX-License-Identifier: MIT

from typing import Iterable, List
import argparse
import logging as log
import textwrap


def add_subparser(subparsers, name, builder):
    return builder(lambda **kwargs: subparsers.add_parser(name, **kwargs))

class MultilineFormatter(argparse.HelpFormatter):
    """
    Keeps line breaks introduced with '|n' separator
    and spaces introduced with '|s',
    also removes the 'code-block' directives.
    """

    def __init__(self, keep_natural=False, **kwargs):
        super().__init__(**kwargs)
        self._keep_natural = keep_natural

    def _fill_text(self, text, width, indent):
        text = self._whitespace_matcher.sub(' ', text).strip()
<<<<<<< HEAD
        text = text.replace('|s', ' ').replace('.. code-block::', '\n ')
=======
        text = text.replace('|s', ' ').replace('.. code-block::', '|n')
>>>>>>> 6f1f0016

        paragraphs = text.split('|n ')
        if self._keep_natural:
            paragraphs = sum((p.split('\n ') for p in paragraphs), [])

        multiline_text = ''
        for paragraph in paragraphs:
            formatted_paragraph = textwrap.fill(paragraph, width,
                initial_indent=indent, subsequent_indent=indent) + '\n'
            multiline_text += formatted_paragraph
        return multiline_text

def required_count(nmin=0, nmax=0):
    assert 0 <= nmin and 0 <= nmax and nmin or nmax

    class RequiredCount(argparse.Action):
        def __call__(self, parser, args, values, option_string=None):
            k = len(values)
            if not ((nmin and (nmin <= k) or not nmin) and \
                    (nmax and (k <= nmax) or not nmax)):
                msg = "Argument '%s' requires" % self.dest
                if nmin and nmax:
                    msg += " from %s to %s arguments" % (nmin, nmax)
                elif nmin:
                    msg += " at least %s arguments" % nmin
                else:
                    msg += " no more %s arguments" % nmax
                raise argparse.ArgumentTypeError(msg)
            setattr(args, self.dest, values)
    return RequiredCount

def at_least(n):
    return required_count(n, 0)

def join_cli_args(args: argparse.Namespace, *names: Iterable[str]) -> List:
    "Merges arg values in a list"

    joined = []

    for name in names:
        value = getattr(args, name)
        if not isinstance(value, list):
            value = [value]
        joined += value

    return joined

def show_video_import_warning():
    log.warning("Using 'video_frames' in a project may lead "
        "to different results across multiple runs, if the "
        "system setup changes (library version, OS, etc.). "
        "If you need stable results, consider splitting the video "
        "manually using instructions at: "
        "https://openvinotoolkit.github.io/datumaro/docs/user-manual/media_formats/")<|MERGE_RESOLUTION|>--- conflicted
+++ resolved
@@ -24,11 +24,7 @@
 
     def _fill_text(self, text, width, indent):
         text = self._whitespace_matcher.sub(' ', text).strip()
-<<<<<<< HEAD
-        text = text.replace('|s', ' ').replace('.. code-block::', '\n ')
-=======
         text = text.replace('|s', ' ').replace('.. code-block::', '|n')
->>>>>>> 6f1f0016
 
         paragraphs = text.split('|n ')
         if self._keep_natural:
