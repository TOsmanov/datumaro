# Copyright (C) 2019-2021 Intel Corporation
#
# SPDX-License-Identifier: MIT

from enum import Enum
import argparse
import json
import logging as log
import os
import os.path as osp
<<<<<<< HEAD
=======
import shutil
>>>>>>> a858c588

import numpy as np

from datumaro.components.dataset_filter import DatasetItemEncoder
from datumaro.components.environment import Environment
from datumaro.components.errors import DatasetMergeError
from datumaro.components.extractor import AnnotationType
<<<<<<< HEAD
from datumaro.components.operations import (compute_ann_statistics,
    compute_image_statistics)
from datumaro.components.project import ProjectBuildTargets
from datumaro.components.validator import TaskType
from datumaro.util import str_to_bool
=======
from datumaro.components.operations import (
    DistanceComparator, ExactComparator, compute_ann_statistics,
    compute_image_statistics,
)
from datumaro.components.project import PROJECT_DEFAULT_CONFIG as DEFAULT_CONFIG
from datumaro.components.project import Environment, Project
from datumaro.components.validator import TaskType
from datumaro.util import error_rollback

from ...util import (
    CliException, MultilineFormatter, add_subparser, make_file_name,
)
from ...util.project import generate_next_file_name, load_project
from .diff import DatasetDiffVisualizer


def build_create_parser(parser_ctor=argparse.ArgumentParser):
    parser = parser_ctor(help="Create empty project",
        description="""
            Create a new empty project.|n
            |n
            Examples:|n
            - Create a project in the current directory:|n
            |s|screate -n myproject|n
            |n
            - Create a project in other directory:|n
            |s|screate -o path/I/like/
        """,
        formatter_class=MultilineFormatter)
>>>>>>> a858c588

from ...util import MultilineFormatter, add_subparser, make_file_name
from ...util.errors import CliException
from ...util.project import (generate_next_file_name, load_project,
    parse_local_revpath)


class FilterModes(Enum):
    # primary
    items = 1
    annotations = 2
    items_annotations = 3

    # shortcuts
    i = 1
    a = 2
    i_a = 3
    a_i = 3
    annotations_items = 3

    @staticmethod
    def parse(s):
        s = s.lower()
        s = s.replace('+', '_')
        return FilterModes[s]

    @classmethod
    def make_filter_args(cls, mode):
        if mode == cls.items:
            return {}
        elif mode == cls.annotations:
            return {
                'filter_annotations': True
            }
        elif mode == cls.items_annotations:
            return {
                'filter_annotations': True,
                'remove_empty': True,
            }
        else:
            raise NotImplementedError()

    @classmethod
    def list_options(cls):
        return [m.name.replace('_', '+') for m in cls]

def build_export_parser(parser_ctor=argparse.ArgumentParser):
    builtins = sorted(Environment().converters.items)

    parser = parser_ctor(help="Export project",
        description="""
            Exports the project dataset in some format. Optionally, a filter
            can be passed, check 'filter' command description for more info.
            Each dataset format has its own options, which
            are passed after '--' separator (see examples), pass '-- -h'
            for more info. If not stated otherwise, by default
            only annotations are exported, to include images pass
            '--save-images' parameter.|n
            |n
            Formats:|n
            In Datumaro dataset formats are supported by Converter-s.
            A Converter produces a dataset of a specific format
            from dataset items. It is possible to add a custom Converter.
            To do this, you need to put a Converter
            definition script to <project_dir>/.datumaro/converters.|n
            |n
            List of builtin dataset formats: {}|n
            |n
            Examples:|n
            - Export project as a VOC-like dataset, include images:|n
            |s|s%(prog)s -f voc -- --save-images|n
            |n
            - Export project as a COCO-like dataset in other directory:|n
            |s|s%(prog)s -f coco -o path/I/like/
        """.format(', '.join(builtins)),
        formatter_class=MultilineFormatter)

    parser.add_argument('_positionals', nargs=argparse.REMAINDER,
        help=argparse.SUPPRESS) # workaround for -- eaten by positionals
    parser.add_argument('target', nargs='?', default='project',
        help="Target to do export for (default: '%(default)s')")
    parser.add_argument('-e', '--filter', default=None,
        help="Filter expression for dataset items")
    parser.add_argument('--filter-mode', default=FilterModes.i.name,
        type=FilterModes.parse,
        help="Filter mode (options: %s; default: %s)" % \
            (', '.join(FilterModes.list_options()) , '%(default)s'))
    parser.add_argument('-o', '--output-dir', dest='dst_dir', default=None,
        help="Directory to save output (default: a subdir in the current one)")
    parser.add_argument('--overwrite', action='store_true',
        help="Overwrite existing files in the save directory")
    parser.add_argument('-p', '--project', dest='project_dir', default='.',
        help="Directory of the project to operate on (default: current dir)")
    parser.add_argument('-f', '--format', required=True,
        help="Output format")
    parser.add_argument('extra_args', nargs=argparse.REMAINDER, default=None,
        help="Additional arguments for converter (pass '-- -h' for help)")
    parser.set_defaults(command=export_command)

    return parser

def export_command(args):
    has_sep = '--' in args._positionals
    if has_sep:
        pos = args._positionals.index('--')
    else:
        pos = 1
    args.target = (args._positionals[:pos] or \
        [ProjectBuildTargets.MAIN_TARGET])[0]
    args.extra_args = args._positionals[pos + has_sep:]

    project = load_project(args.project_dir)

    dst_dir = args.dst_dir
    if dst_dir:
        if not args.overwrite and osp.isdir(dst_dir) and os.listdir(dst_dir):
            raise CliException("Directory '%s' already exists "
                "(pass --overwrite to overwrite)" % dst_dir)
    else:
        dst_dir = generate_next_file_name('export-%s' % \
            make_file_name(args.format))
    dst_dir = osp.abspath(dst_dir)

    try:
        converter = project.working_tree.env.converters[args.format]
    except KeyError:
        raise CliException("Converter for format '%s' is not found" % \
            args.format)
    extra_args = {}
    if args.extra_args:
        extra_args = converter.parse_cmdline(args.extra_args)

    if args.filter:
        filter_args = FilterModes.make_filter_args(args.filter_mode)
        filter_expr = args.filter

    log.info("Loading the project...")

    target = args.target
    if args.filter:
        target = project.working_tree.build_targets.add_filter_stage(
            target, expr=filter_expr, params=filter_args)

    log.info("Exporting...")

    dataset = project.working_tree.make_dataset(target)
    dataset.export(save_dir=dst_dir, format=converter, **extra_args)

    log.info("Results have been saved to '%s'" % dst_dir)

    return 0

def build_filter_parser(parser_ctor=argparse.ArgumentParser):
    parser = parser_ctor(help="Extract subproject",
        description="""
            Extracts a subproject that contains only items matching filter.
            A filter is an XPath expression, which is applied to XML
            representation of a dataset item. Check '--dry-run' parameter
            to see XML representations of the dataset items.|n
            |n
            To filter annotations use the mode ('-m') parameter.|n
            Supported modes:|n
            - 'i', 'items'|n
            - 'a', 'annotations'|n
            - 'i+a', 'a+i', 'items+annotations', 'annotations+items'|n
            When filtering annotations, use the 'items+annotations'
            mode to point that annotation-less dataset items should be
            removed. To select an annotation, write an XPath that
            returns 'annotation' elements (see examples).|n
            |n
            Examples:|n
            - Filter images with width < height:|n
            |s|s%(prog)s -e '/item[image/width < image/height]'|n
            |n
            - Filter images with large-area bboxes:|n
            |s|s%(prog)s -e '/item[annotation/type="bbox" and
                annotation/area>2000]'|n
            |n
            - Filter out all irrelevant annotations from items:|n
            |s|s%(prog)s -m a -e '/item/annotation[label = "person"]'|n
            |n
            - Filter out all irrelevant annotations from items:|n
            |s|s%(prog)s -m a -e '/item/annotation[label="cat" and
            area > 99.5]'|n
            |n
            - Filter occluded annotations and items, if no annotations left:|n
            |s|s%(prog)s -m i+a -e '/item/annotation[occluded="True"]'
        """,
        formatter_class=MultilineFormatter)

    parser.add_argument('target', nargs='?', default='project',
        help="Project target to apply transform to (default: all)")
    parser.add_argument('-e', '--filter', default=None,
        help="XML XPath filter expression for dataset items")
    parser.add_argument('-m', '--mode', default=FilterModes.i.name,
        type=FilterModes.parse,
        help="Filter mode (options: %s; default: %s)" % \
            (', '.join(FilterModes.list_options()) , '%(default)s'))
    parser.add_argument('--dry-run', action='store_true',
        help="Print XML representations to be filtered and exit")
    parser.add_argument('--stage', type=str_to_bool, default=True,
        help="Include this action as a project build step (default: %(default)s)")
    parser.add_argument('--apply', type=str_to_bool, default=True,
        help="Run this action immediately (default: %(default)s)")
    parser.add_argument('-o', '--output-dir', dest='dst_dir', default=None,
        help="Output directory (default: update current project)")
    parser.add_argument('--overwrite', action='store_true',
        help="Overwrite existing files in the save directory")
    parser.add_argument('-p', '--project', dest='project_dir', default='.',
        help="Directory of the project to operate on (default: current dir)")
    parser.set_defaults(command=filter_command)

    return parser

def filter_command(args):
    project = load_project(args.project_dir)

    if args.stage and args.target not in project.working_tree.build_targets:
        raise CliException("Adding a stage is only allowed for "
            "source and 'project' targets, not '%s'" % args.target)

    dst_dir = args.dst_dir
    if dst_dir:
        if not args.overwrite and osp.isdir(dst_dir) and os.listdir(dst_dir):
            raise CliException("Directory '%s' already exists "
                "(pass --overwrite to overwrite)" % dst_dir)
        dst_dir = osp.abspath(dst_dir)

    filter_args = FilterModes.make_filter_args(args.mode)
    filter_expr = args.filter

    if args.dry_run:
        dataset = project.working_tree.make_dataset()
        dataset = dataset.filter(expr=filter_expr, **filter_args)
        for item in dataset:
            encoded_item = DatasetItemEncoder.encode(item, dataset.categories())
            xml_item = DatasetItemEncoder.to_string(encoded_item)
            print(xml_item)
        return 0

    if not args.filter:
        raise CliException("Expected a filter expression ('-e' argument)")

    if args.target == ProjectBuildTargets.MAIN_TARGET:
        targets = list(project.working_tree.sources)
    else:
        targets = [args.target]

    for target in targets:
        project.working_tree.build_targets.add_filter_stage(target,
            expr=filter_expr, params=filter_args)

    if args.apply:
        log.info("Filtering...")

        if args.dst_dir:
            dataset = project.working_tree.make_dataset(args.target)
            dataset.save(dst_dir, save_images=True)

            log.info("Results have been saved to '%s'" % dst_dir)
        else:
            for target in targets:
                dataset = project.working_tree.make_dataset(target)

                # Source might be missing in the working dir, so we specify
                # the output directory
                dataset.save(project.source_data_dir(target), save_images=True)

            log.info("Finished")

    if args.stage:
        for target_name in targets:
            target = project.working_tree.build_targets[target_name]
            target.head.hash = project._refresh_source_hash(target_name)
        project.working_tree.save()

    return 0

def build_transform_parser(parser_ctor=argparse.ArgumentParser):
    builtins = sorted(Environment().transforms.items)

    parser = parser_ctor(help="Transform project",
        description="""
            Applies some operation to dataset items in the project
            and produces a new project.|n
            |n
            Builtin transforms: {}|n
            |n
            Examples:|n
            - Convert instance polygons to masks:|n
            |s|s%(prog)s -t polygons_to_masks
        """.format(', '.join(builtins)),
        formatter_class=MultilineFormatter)

    parser.add_argument('_positionals', nargs=argparse.REMAINDER,
        help=argparse.SUPPRESS) # workaround for -- eaten by positionals
    parser.add_argument('target', nargs='?', default='project',
        help="Project target to apply transform to (default: all)")
    parser.add_argument('-t', '--transform', required=True,
        help="Transform to apply to the project")
    parser.add_argument('-o', '--output-dir', dest='dst_dir', default=None,
        help="Directory to save output (default: current dir)")
    parser.add_argument('--overwrite', action='store_true',
        help="Overwrite existing files in the save directory")
    parser.add_argument('-p', '--project', dest='project_dir', default='.',
        help="Directory of the project to operate on (default: current dir)")
    parser.add_argument('--stage', type=str_to_bool, default=True,
        help="Include this action as a project build step (default: %(default)s)")
    parser.add_argument('--apply', type=str_to_bool, default=True,
        help="Run this action immediately (default: %(default)s)")
    parser.add_argument('extra_args', nargs=argparse.REMAINDER,
        help="Additional arguments for transformation (pass '-- -h' for help)")
    parser.set_defaults(command=transform_command)

    return parser

def transform_command(args):
    has_sep = '--' in args._positionals
    if has_sep:
        pos = args._positionals.index('--')
    else:
        pos = 1
    args.target = (args._positionals[:pos] or \
        [ProjectBuildTargets.MAIN_TARGET])[0]
    args.extra_args = args._positionals[pos + has_sep:]

    project = load_project(args.project_dir)

    if args.stage and args.target not in project.working_tree.build_targets:
        raise CliException("Adding a stage is only allowed for "
            "source and 'project' targets, not '%s'" % args.target)

    dst_dir = args.dst_dir
    if dst_dir:
        if not args.overwrite and osp.isdir(dst_dir) and os.listdir(dst_dir):
            raise CliException("Directory '%s' already exists "
                "(pass --overwrite to overwrite)" % dst_dir)
        dst_dir = osp.abspath(dst_dir)

    try:
        transform = project.working_tree.env.transforms[args.transform]
    except KeyError:
        raise CliException("Transform '%s' is not found" % args.transform)

    extra_args = {}
    if hasattr(transform, 'parse_cmdline'):
        extra_args = transform.parse_cmdline(args.extra_args)

    if args.target == ProjectBuildTargets.MAIN_TARGET:
        targets = list(project.working_tree.sources)
    else:
        targets = [args.target]

    for target in targets:
        project.working_tree.build_targets.add_transform_stage(target,
            args.transform, params=extra_args)

    if args.apply:
        log.info("Transforming...")

        if args.dst_dir:
            dataset = project.working_tree.make_dataset(args.target)
            dataset.save(dst_dir, save_images=True)

            log.info("Results have been saved to '%s'" % dst_dir)
        else:
            for target in targets:
                dataset = project.working_tree.make_dataset(target)

                # Source might be missing in the working dir, so we specify
                # the output directory
                dataset.save(project.source_data_dir(target), save_images=True)

            log.info("Finished")

    if args.stage:
        for target_name in targets:
            target = project.working_tree.build_targets[target_name]
            target.head.hash = project._refresh_source_hash(target_name)
        project.working_tree.save()

    return 0

def build_stats_parser(parser_ctor=argparse.ArgumentParser):
    parser = parser_ctor(help="Get project statistics",
        description="""
            Outputs various project statistics like image mean and std,
            annotations count etc.|n
            |n
            Examples:|n
            - Compute project statistics:|n
            |s|s%(prog)s
        """,
        formatter_class=MultilineFormatter)

    parser.add_argument('target', default='project', nargs='?',
        help="Target revpath (default: project)")
    parser.add_argument('-p', '--project', dest='project_dir', default='.',
        help="Directory of the project to operate on (default: current dir)")
    parser.set_defaults(command=stats_command)

    return parser

def stats_command(args):
    rev, target = parse_local_revpath(args.target)
    project = load_project(args.project_dir)
    dataset = project.get_rev(rev).make_dataset(target)

    stats = {}
    stats.update(compute_image_statistics(dataset))
    stats.update(compute_ann_statistics(dataset))

    dst_file = generate_next_file_name('statistics', ext='.json')
    log.info("Writing project statistics to '%s'" % dst_file)
    with open(dst_file, 'w', encoding='utf-8') as f:
        json.dump(stats, f, indent=4, sort_keys=True)

def build_info_parser(parser_ctor=argparse.ArgumentParser):
    parser = parser_ctor(help="Get project info",
        description="""
            Outputs project info.|n
            |n
            Examples:|n
            - Print project contents:|n
            |s|s%(prog)s
        """,
        formatter_class=MultilineFormatter)

    parser.add_argument('target', default='project', nargs='?',
        help="Target revpath (default: project)")
    parser.add_argument('--all', action='store_true',
        help="Print all information")
    parser.add_argument('-p', '--project', dest='project_dir', default='.',
        help="Directory of the project to operate on (default: current dir)")
    parser.set_defaults(command=info_command)

    return parser

def info_command(args):
    rev, target = parse_local_revpath(args.target)
    project = load_project(args.project_dir)
    config = project.working_tree.config
    env = project.working_tree.env

    try:
        dataset = project.get_rev(rev).make_dataset(target)
    except DatasetMergeError as e:
        dataset = None
        dataset_problem = "Can't merge project sources automatically: %s " \
            "Conflicting sources are: %s" % (e, ', '.join(e.sources))

    print("Project:")
    print("  location:", project._root_dir)
    print("Plugins:")
    print("  extractors:", ', '.join(
        sorted(set(env.extractors) | set(env.importers))))
    print("  converters:", ', '.join(env.converters))
    print("  launchers:", ', '.join(env.launchers))

    print("Sources:")
    for source_name, source in config.sources.items():
        print("  source '%s':" % source_name)
        print("    format:", source.format)
        print("    url:", source.url)
        print("    location:", project.source_data_dir(source_name))
        print("    options:", source.options)

    def print_extractor_info(extractor, indent=''):
        print("%slength:" % indent, len(extractor))

        categories = extractor.categories()
        print("%scategories:" % indent, ', '.join(c.name for c in categories))

        for cat_type, cat in categories.items():
            print("%s  %s:" % (indent, cat_type.name))
            if cat_type == AnnotationType.label:
                print("%s    count:" % indent, len(cat.items))

                count_threshold = 10
                if args.all:
                    count_threshold = len(cat.items)
                labels = ', '.join(c.name for c in cat.items[:count_threshold])
                if count_threshold < len(cat.items):
                    labels += " (and %s more)" % (
                        len(cat.items) - count_threshold)
                print("%s    labels:" % indent, labels)

    if dataset is not None:
        print("Dataset:")
        print_extractor_info(dataset, indent="  ")

        subsets = dataset.subsets()
        print("  subsets:", ', '.join(subsets))
        for subset_name in subsets:
            subset = dataset.get_subset(subset_name)
            print("    subset '%s':" % subset_name)
            print_extractor_info(subset, indent="      ")
    else:
        print("Merged dataset info is not available: ", dataset_problem)

    print("Models:")
    for model_name, model in project.models.items():
        print("  model '%s':" % model_name)
        print("    type:", model.launcher)

    return 0

def build_validate_parser(parser_ctor=argparse.ArgumentParser):
    parser = parser_ctor(help="Validate project",
        description="""
            Validates a project according to the task type and
            reports summary in a JSON file.|n
            |n
            Examples:|n
            - Validate a project's subset as a classification dataset:|n
            |s|s%(prog)s -t classification -s train
        """,
        formatter_class=MultilineFormatter)

    task_types = ', '.join(t.name for t in TaskType)
    def _parse_task_type(s):
        try:
            return TaskType[s.lower()].name
        except:
            raise argparse.ArgumentTypeError("Unknown task type %s. Expected "
                "one of: %s" % (s, task_types))

    parser.add_argument('target', default='project', nargs='?',
        help="Target revpath to validate (default: project)")
    parser.add_argument('-t', '--task_type', type=_parse_task_type,
        help="Task type for validation, one of %s" % task_types)
    parser.add_argument('-s', '--subset', dest='subset_name', default=None,
        help="Subset to validate (default: whole dataset)")
    parser.add_argument('-p', '--project', dest='project_dir', default='.',
        help="Directory of the project to validate (default: current dir)")
    parser.add_argument('extra_args', nargs=argparse.REMAINDER, default=None,
        help="Optional arguments for validator (pass '-- -h' for help)")
    parser.set_defaults(command=validate_command)

    return parser

def validate_command(args):
    rev, target = parse_local_revpath(args.target)
    project = load_project(args.project_dir)
    dst_file_name = f'report-{target}-{args.task_type}'

    dataset = project.get_rev(rev).make_dataset(target)
    if args.subset_name is not None:
        dataset = dataset.get_subset(args.subset_name)
        dst_file_name += f'-{args.subset_name}'

    try:
        validator_type = project.env.validators[args.task_type]
    except KeyError:
        raise CliException("Validator type '%s' is not found" % args.task_type)

    extra_args = {}
    if hasattr(validator_type, 'parse_cmdline'):
        extra_args = validator_type.parse_cmdline(args.extra_args)

    validator = validator_type(**extra_args)
    report = validator.validate(dataset)

    def numpy_encoder(obj):
        if isinstance(obj, np.generic):
            return obj.item()

    def _make_serializable(d):
        for key, val in list(d.items()):
            # tuple key to str
            if isinstance(key, tuple):
                d[str(key)] = val
                d.pop(key)
            if isinstance(val, dict):
                _make_serializable(val)

    _make_serializable(report)

    dst_file = generate_next_file_name(dst_file_name, ext='.json')
    log.info("Writing project validation results to '%s'" % dst_file)
    with open(dst_file, 'w', encoding='utf-8') as f:
        json.dump(report, f, indent=4, sort_keys=True,
                  default=numpy_encoder)

def build_parser(parser_ctor=argparse.ArgumentParser):
    parser = parser_ctor(
        description="""
            Manipulate projects.|n
            |n
            By default, the project to be operated on is searched for
            in the current directory. An additional '-p' argument can be
            passed to specify project location.
        """,
        formatter_class=MultilineFormatter)

    subparsers = parser.add_subparsers()
    add_subparser(subparsers, 'export', build_export_parser)
    add_subparser(subparsers, 'filter', build_filter_parser)
    add_subparser(subparsers, 'transform', build_transform_parser)
    add_subparser(subparsers, 'info', build_info_parser)
    add_subparser(subparsers, 'stats', build_stats_parser)
    add_subparser(subparsers, 'validate', build_validate_parser)

    return parser<|MERGE_RESOLUTION|>--- conflicted
+++ resolved
@@ -8,10 +8,6 @@
 import logging as log
 import os
 import os.path as osp
-<<<<<<< HEAD
-=======
-import shutil
->>>>>>> a858c588
 
 import numpy as np
 
@@ -19,43 +15,11 @@
 from datumaro.components.environment import Environment
 from datumaro.components.errors import DatasetMergeError
 from datumaro.components.extractor import AnnotationType
-<<<<<<< HEAD
 from datumaro.components.operations import (compute_ann_statistics,
     compute_image_statistics)
 from datumaro.components.project import ProjectBuildTargets
 from datumaro.components.validator import TaskType
 from datumaro.util import str_to_bool
-=======
-from datumaro.components.operations import (
-    DistanceComparator, ExactComparator, compute_ann_statistics,
-    compute_image_statistics,
-)
-from datumaro.components.project import PROJECT_DEFAULT_CONFIG as DEFAULT_CONFIG
-from datumaro.components.project import Environment, Project
-from datumaro.components.validator import TaskType
-from datumaro.util import error_rollback
-
-from ...util import (
-    CliException, MultilineFormatter, add_subparser, make_file_name,
-)
-from ...util.project import generate_next_file_name, load_project
-from .diff import DatasetDiffVisualizer
-
-
-def build_create_parser(parser_ctor=argparse.ArgumentParser):
-    parser = parser_ctor(help="Create empty project",
-        description="""
-            Create a new empty project.|n
-            |n
-            Examples:|n
-            - Create a project in the current directory:|n
-            |s|screate -n myproject|n
-            |n
-            - Create a project in other directory:|n
-            |s|screate -o path/I/like/
-        """,
-        formatter_class=MultilineFormatter)
->>>>>>> a858c588
 
 from ...util import MultilineFormatter, add_subparser, make_file_name
 from ...util.errors import CliException
