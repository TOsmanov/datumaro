--- conflicted
+++ resolved
@@ -36,35 +36,18 @@
             output_format: Union[None, str, OutputFormat] = None):
         self._cmp = comparator
 
-<<<<<<< HEAD
-    def __init__(self, comparator, save_dir, output_format=DEFAULT_FORMAT):
-        self._cmp = comparator
-
-        if isinstance(output_format, str):
-            output_format = OutputFormat[output_format]
-        assert output_format in OutputFormat
-        self._output_format = output_format
-=======
         self._output_format = parse_str_enum_value(output_format,
             self.OutputFormat, default=self.DEFAULT_FORMAT)
->>>>>>> 0f4e392d
 
         self._save_dir = save_dir
 
     def __enter__(self):
         os.makedirs(self._save_dir, exist_ok=True)
 
-<<<<<<< HEAD
-        if self._output_format is OutputFormat.tensorboard:
-            logdir = osp.join(self._save_dir, 'logs', 'diff')
-            self._file_writer = tb.SummaryWriter(logdir)
-        elif self._output_format is OutputFormat.simple:
-=======
         if self._output_format is self.OutputFormat.tensorboard:
             logdir = osp.join(self._save_dir, 'logs', 'diff')
             self._file_writer = tb.SummaryWriter(logdir)
         elif self._output_format is self.OutputFormat.simple:
->>>>>>> 0f4e392d
             self._label_diff_writer = None
 
         self._a_classes = {}
@@ -78,17 +61,10 @@
         return self
 
     def __exit__(self, *args, **kwargs):
-<<<<<<< HEAD
-        if self._output_format is OutputFormat.tensorboard:
-            self._file_writer.flush()
-            self._file_writer.close()
-        elif self._output_format is OutputFormat.simple:
-=======
         if self._output_format is self.OutputFormat.tensorboard:
             self._file_writer.flush()
             self._file_writer.close()
         elif self._output_format is self.OutputFormat.simple:
->>>>>>> 0f4e392d
             if self._label_diff_writer:
                 self._label_diff_writer.flush()
                 self._label_diff_writer.close()
@@ -247,22 +223,14 @@
         _, a_unmatched, b_unmatched = diff
 
         if 0 < len(a_unmatched) + len(b_unmatched):
-<<<<<<< HEAD
-            if self._output_format is OutputFormat.simple:
-=======
             if self._output_format is self.OutputFormat.simple:
->>>>>>> 0f4e392d
                 f = self.get_label_diff_file()
                 f.write(item_a.id + '\n')
                 for a_label in a_unmatched:
                     f.write('  >%s\n' % self.get_a_label(a_label))
                 for b_label in b_unmatched:
                     f.write('  <%s\n' % self.get_b_label(b_label))
-<<<<<<< HEAD
-            elif self._output_format is OutputFormat.tensorboard:
-=======
             elif self._output_format is self.OutputFormat.tensorboard:
->>>>>>> 0f4e392d
                 tag = item_a.id
                 for a_label in a_unmatched:
                     self._file_writer.add_text(tag,
@@ -297,15 +265,9 @@
 
             path = osp.join(self._save_dir, item_a.subset, item_a.id)
 
-<<<<<<< HEAD
-            if self._output_format is OutputFormat.simple:
-                save_image(path + '.png', img, create_dir=True)
-            elif self._output_format is OutputFormat.tensorboard:
-=======
             if self._output_format is self.OutputFormat.simple:
                 save_image(path + '.png', img, create_dir=True)
             elif self._output_format is self.OutputFormat.tensorboard:
->>>>>>> 0f4e392d
                 self.save_as_tensorboard(img, path)
 
     def save_as_tensorboard(self, img, name):
