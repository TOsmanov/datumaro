# Copyright (C) 2019-2021 Intel Corporation
#
# SPDX-License-Identifier: MIT

import argparse
import logging as log
import os
import os.path as osp

from datumaro.components.project import Environment
<<<<<<< HEAD
from datumaro.util import error_rollback
from datumaro.util.os_util import rmtree
=======
from datumaro.util import error_rollback, on_error_do
>>>>>>> a466635c

from ..util import MultilineFormatter, add_subparser
from ..util.errors import CliException
from ..util.project import (
    generate_next_file_name, generate_next_name, load_project,
    parse_full_revpath,
)


def build_add_parser(parser_ctor=argparse.ArgumentParser):
    builtins = sorted(Environment().launchers)

    parser = parser_ctor(help="Add model to project",
        description="""
            Registers an executable model into a project. A model requires
            a launcher to be executed. Each launcher has its own options, which
            are passed after '--' separator, pass '-- -h' for more info.
            |n
            List of builtin launchers: {}|n
            |n
            Examples:|n
            - Add an OpenVINO model into a project:|n
            |s|s%(prog)s -l openvino -- -d model.xml -w model.bin -i parse_outs.py
        """.format(', '.join(builtins)),
        formatter_class=MultilineFormatter)

    parser.add_argument('-n', '--name', default=None,
        help="Name of the model to be added (default: generate automatically)")
    parser.add_argument('-l', '--launcher', required=True,
        help="Model launcher")
    parser.add_argument('--copy', action='store_true',
        help="Copy model data into project (default: %(default)s)")
    parser.add_argument('--no-check', action='store_true',
        help="Don't check model loading (default: %(default)s)")
    parser.add_argument('-p', '--project', dest='project_dir', default='.',
        help="Directory of the project to operate on (default: current dir)")
    parser.add_argument('extra_args', nargs=argparse.REMAINDER, default=None,
        help="Additional arguments for converter (pass '-- -h' for help)")
    parser.set_defaults(command=add_command)

    return parser

@error_rollback
def add_command(args):
    project = load_project(args.project_dir)

    name = args.name
    if name:
        if name in project.models:
            raise CliException("Model '%s' already exists" % name)
    else:
        name = generate_next_name(list(project.models),
            'model', sep='-', default=0)

    try:
        launcher = project.env.launchers[args.launcher]
    except KeyError:
        raise CliException("Launcher '%s' is not found" % args.launcher)

    cli_plugin = getattr(launcher, 'cli_plugin', launcher)
    model_args = {}
    if args.extra_args:
        model_args = cli_plugin.parse_cmdline(args.extra_args)

    if args.copy:
        log.info("Copying model data")

        model_dir = project.model_data_dir(name)
        os.makedirs(model_dir, exist_ok=False)
<<<<<<< HEAD
        on_error.do(rmtree, model_dir, ignore_errors=True)
=======
        on_error_do(shutil.rmtree, model_dir, ignore_errors=True)
>>>>>>> a466635c

        try:
            cli_plugin.copy_model(model_dir, model_args)
        except (AttributeError, NotImplementedError):
            raise NotImplementedError(
                "Can't copy: copying is not available for '%s' models. " %
                args.launcher)

    project.add_model(name, launcher=args.launcher, options=model_args)
    on_error.do(project.remove_model, name, ignore_errors=True)

    if not args.no_check:
        log.info("Checking the model...")
        project.make_model(name)

    project.save()

    log.info("Model '%s' with launcher '%s' has been added to project",
        name, args.launcher)

    return 0

def build_remove_parser(parser_ctor=argparse.ArgumentParser):
    parser = parser_ctor(help="Remove model from project",
        description="Remove a model from a project")

    parser.add_argument('name',
        help="Name of the model to be removed")
    parser.add_argument('-p', '--project', dest='project_dir', default='.',
        help="Directory of the project to operate on (default: current dir)")
    parser.set_defaults(command=remove_command)

    return parser

def remove_command(args):
    project = load_project(args.project_dir)

    project.remove_model(args.name)
    project.save()

    return 0

def build_run_parser(parser_ctor=argparse.ArgumentParser):
    parser = parser_ctor(help="Launches model inference",
        description="Launches model inference on a project target.")

    parser.add_argument('target', nargs='?', default='project',
        help="Project target to launch inference on (default: project)")
    parser.add_argument('-o', '--output-dir', dest='dst_dir',
        help="Directory to save output (default: auto-generated)")
    parser.add_argument('-m', '--model', dest='model_name', required=True,
        help="Model to apply to the project")
    parser.add_argument('-p', '--project', dest='project_dir', default='.',
        help="Directory of the project to operate on (default: current dir)")
    parser.add_argument('--overwrite', action='store_true',
        help="Overwrite output directory if exists")
    parser.set_defaults(command=run_command)

    return parser

def run_command(args):
    dst_dir = args.dst_dir
    if dst_dir:
        if not args.overwrite and osp.isdir(dst_dir) and os.listdir(dst_dir):
            raise CliException("Directory '%s' already exists "
                "(pass --overwrite overwrite)" % dst_dir)
    else:
        dst_dir = generate_next_file_name('%s-inference' % args.model_name)
    dst_dir = osp.abspath(dst_dir)

    project = load_project(args.project_dir)
    dataset = parse_full_revpath(args.target, project)
    model = project.make_model(args.model_name)
    inference = dataset.run_model(model)
    inference.save(dst_dir)

    log.info("Inference results have been saved to '%s'" % dst_dir)

    return 0

def build_info_parser(parser_ctor=argparse.ArgumentParser):
    parser = parser_ctor()

    parser.add_argument('-n', '--name',
        help="Model name")
    parser.add_argument('-v', '--verbose', action='store_true',
        help="Show details")
    parser.add_argument('-p', '--project', dest='project_dir', default='.',
        help="Directory of the project to operate on (default: current dir)")
    parser.set_defaults(command=info_command)

    return parser

def info_command(args):
    project = load_project(args.project_dir)

    if args.name:
        print(project.models[args.name])
    else:
        for name, conf in project.models.items():
            print(name)
            if args.verbose:
                print(dict(conf))

def build_parser(parser_ctor=argparse.ArgumentParser):
    parser = parser_ctor()

    subparsers = parser.add_subparsers()
    add_subparser(subparsers, 'add', build_add_parser)
    add_subparser(subparsers, 'remove', build_remove_parser)
    add_subparser(subparsers, 'run', build_run_parser)
    add_subparser(subparsers, 'info', build_info_parser)

    return parser<|MERGE_RESOLUTION|>--- conflicted
+++ resolved
@@ -8,12 +8,8 @@
 import os.path as osp
 
 from datumaro.components.project import Environment
-<<<<<<< HEAD
-from datumaro.util import error_rollback
+from datumaro.util import error_rollback, on_error_do
 from datumaro.util.os_util import rmtree
-=======
-from datumaro.util import error_rollback, on_error_do
->>>>>>> a466635c
 
 from ..util import MultilineFormatter, add_subparser
 from ..util.errors import CliException
@@ -83,11 +79,7 @@
 
         model_dir = project.model_data_dir(name)
         os.makedirs(model_dir, exist_ok=False)
-<<<<<<< HEAD
-        on_error.do(rmtree, model_dir, ignore_errors=True)
-=======
-        on_error_do(shutil.rmtree, model_dir, ignore_errors=True)
->>>>>>> a466635c
+        on_error_do(rmtree, model_dir, ignore_errors=True)
 
         try:
             cli_plugin.copy_model(model_dir, model_args)
