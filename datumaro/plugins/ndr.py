--- conflicted
+++ resolved
@@ -38,13 +38,8 @@
     |s|s- `similarity` - sample from removed data with ascending similarity score|n
     |n
     Available undersampling policies (the `-u` parameter):|n
-<<<<<<< HEAD
-    - `uniform` - sample data with uniform distribution|n
-    - `inverse` - sample data with reciprocal of the number of number of \
-=======
     |s|s- `uniform` - sample data with uniform distribution|n
     |s|s- `inverse` - sample data with reciprocal of the number of number of
->>>>>>> 6f1f0016
     items with the same similarity|n
     |n
     Example: apply NDR, return no more than 100 images|n
