# Copyright (C) 2021 Intel Corporation
#
# SPDX-License-Identifier: MIT

from collections import defaultdict
from typing import Optional, Union

import pandas as pd

from datumaro.components.cli_plugin import CliPlugin
from datumaro.components.extractor import IExtractor, Transform
from datumaro.util import parse_str_enum_value

from .algorithm.algorithm import Algorithm, SamplingMethod


class RelevancySampler(Transform, CliPlugin):
    r"""
    Sampler that analyzes model inference results on the dataset |n
    and picks the best sample for training.|n
    |n
    Creates a dataset from the `-k/--count` hardest items for a model.
    The whole dataset or a single subset will be split into the `sampled`
    and `unsampled` subsets based on the model confidence.
    The dataset **must** contain model confidence
    values in the `scores` attributes of annotations.|n
    |n
    There are five methods of sampling (the `-m/--method` option):|n
    |s|s- `topk` - Return the k items with the highest uncertainty data|n
    |s|s- `lowk` - Return the k items with the lowest uncertainty data|n
    |s|s- `randk` - Return random k items|n
    |s|s- `mixk` - Return a half using topk, and the other half using lowk method|n
    |s|s- `randtopk` - Select 3*k items randomly, and return the topk among them|n
    |n
    Notes:|n
<<<<<<< HEAD
    |s|s- Each image's inference result must contain the probability for \
    all classes.|n
    |s|s- Requesting a sample larger than the number of all images will \
    return all images.|n
=======
    |s|s- Each image's inference result must contain the probability for|n
    |s|s|s|sall classes.|n
    |s|s- Requesting a sample larger than the number of all images will|n
    |s|s|s|sreturn all images.|n
>>>>>>> 6f1f0016
    |n
    Example: select the most relevant data subset of 20 images |n
    |s|sbased on model certainty, put the result into 'sample' subset |n
    |s|sand put all the rest into 'unsampled' subset, use 'train' subset |n
    |s|sas input. |n

    .. code-block::

    |s|s%(prog)s \ |n
    |s|s|s|s--algorithm entropy \ |n
    |s|s|s|s--subset_name train \ |n
    |s|s|s|s--sample_name sample \ |n
    |s|s|s|s--unsampled_name unsampled \ |n
    |s|s|s|s--sampling_method topk -k 20
    """

    @classmethod
    def build_cmdline_parser(cls, **kwargs):
        parser = super().build_cmdline_parser(**kwargs)
        parser.add_argument('-k', '--count', type=int, required=True,
            help="Number of items to sample")
        parser.add_argument('-a', '--algorithm',
            default=Algorithm.entropy.name,
            choices=[t.name for t in Algorithm],
            help="Sampling algorithm (one of {}; default: %(default)s)".format(
                ', '.join(t.name for t in Algorithm)))
        parser.add_argument('-i', '--input_subset', default=None,
            help="Subset name to select sample from (default: %(default)s)")
        parser.add_argument('-o', '--sampled_subset', default="sample",
            help="Subset name to put sampled data to (default: %(default)s)")
        parser.add_argument('-u', '--unsampled_subset', default="unsampled",
            help="Subset name to put the rest data to (default: %(default)s)")
        parser.add_argument('-m', '--sampling_method',
            default=SamplingMethod.topk.name,
            choices=[t.name for t in SamplingMethod],
            help="Sampling method (one of {}; default: %(default)s)".format(
                ', '.join(t.name for t in SamplingMethod)))
        parser.add_argument('-d', '--output_file',
            help="A .csv file path to dump sampling results")
        return parser

    def __init__(self, extractor: IExtractor,
            count: int, *,
            algorithm: Union[str, Algorithm],
            sampling_method: Union[str, SamplingMethod],
            input_subset: Optional[str] = None,
            sampled_subset: str = 'sample',
            unsampled_subset: str = 'unsampled',
            output_file: Optional[str] = None):
        """
        Parameters
        ----------
        extractor
        algorithm
            Specifying the algorithm to calculate the uncertainty
            for sample selection. default: 'entropy'
        subset_name
            The name of the subset to which you want to select a sample.
        sample_name
            Subset name of the selected sample, default: 'sample'
        sampling_method
            Method of sampling, 'topk' or 'lowk' or 'randk'
        count
            Number of samples extracted
        output_file
            A path to .csv file for sampling results
        """
        super().__init__(extractor)

        self.input_subset = input_subset
        self.sampled_subset = sampled_subset
        self.unsampled_subset = unsampled_subset
        self.algorithm = parse_str_enum_value(algorithm, Algorithm).name
        self.sampling_method = \
            parse_str_enum_value(sampling_method, SamplingMethod).name
        self.count = count
        self.output_file = output_file

        # Use the --output_file option to save the sample list as a csv file
        if output_file and not output_file.endswith(".csv"):
            raise ValueError("The output file must have the '.csv' extension")

    @staticmethod
    def _load_inference_from_subset(extractor, subset_name):
        # 1. Get Dataset from subset name
        if subset_name in extractor.subsets():
            subset = extractor.get_subset(subset_name)
        else:
            raise Exception(f"Unknown subset '{subset_name}'")

        data_df = defaultdict(list)
        infer_df = defaultdict(list)

        # 2. Fill the data_df and infer_df to fit the sampler algorithm
        # input format.
        for item in subset:
            data_df['ImageID'].append(item.id)

            if not item.media or item.media.size is None:
                raise Exception(f"Item {item.id} does not have image info")

            width, height = item.media.size
            data_df['Width'].append(width)
            data_df['Height'].append(height)
            data_df['ImagePath'].append(item.media.path)

            if not item.annotations:
                raise Exception(f"Item {item.id} does not have annotations")

            for annotation in item.annotations:
                if 'scores' not in annotation.attributes:
                    raise Exception(f"Item {item.id} - an annotation "
                        "does not have 'scores' attribute")
                probs = annotation.attributes['scores']

                infer_df['ImageID'].append(item.id)

                for prob_idx, prob in enumerate(probs):
                    infer_df[f"ClassProbability{prob_idx+1}"].append(prob)

        data_df = pd.DataFrame(data_df)
        infer_df = pd.DataFrame(infer_df)

        return data_df, infer_df

    @staticmethod
    def _calculate_uncertainty(algorithm, data, inference):
        # Checking and creating algorithms
        if algorithm == Algorithm.entropy.name:
            from .algorithm.entropy import SampleEntropy

            # Data delivery, uncertainty score calculations also proceed.
            sampler = SampleEntropy(data, inference)
        else:
            raise Exception(f"Unknown algorithm '{algorithm}', available "
                f"algorithms: {[a.name for a in Algorithm]}")
        return sampler

    def _get_sample_subset(self, image):
        if image.subset == self.input_subset:
            # 1. Returns the sample subset if the id belongs to samples.
            if image.id in self.sample_id:
                return self.sampled_subset
            else:
                return self.unsampled_subset
        else:
            # 2. Returns the existing subset name if it is not a sample
            return image.subset

    def __iter__(self):
        # Import data into a subset name and convert it
        # to a format that will be used in the sampler algorithm with
        # the inference result.
        data_df, infer_df = self._load_inference_from_subset(
            self._extractor, self.input_subset)

        sampler = self._calculate_uncertainty(self.algorithm, data_df, infer_df)
        self.result = sampler.get_sample(method=self.sampling_method,
            k=self.count)

        if self.output_file is not None:
            self.result.to_csv(self.output_file, index=False)

        self.sample_id = self.result['ImageID'].to_list()

        # Transform properties for each data
        for item in self._extractor:
            # After checking whether each item belongs to a sample,
            # rename the subset
            yield self.wrap_item(item, subset=self._get_sample_subset(item))<|MERGE_RESOLUTION|>--- conflicted
+++ resolved
@@ -33,17 +33,10 @@
     |s|s- `randtopk` - Select 3*k items randomly, and return the topk among them|n
     |n
     Notes:|n
-<<<<<<< HEAD
-    |s|s- Each image's inference result must contain the probability for \
-    all classes.|n
-    |s|s- Requesting a sample larger than the number of all images will \
-    return all images.|n
-=======
     |s|s- Each image's inference result must contain the probability for|n
     |s|s|s|sall classes.|n
     |s|s- Requesting a sample larger than the number of all images will|n
     |s|s|s|sreturn all images.|n
->>>>>>> 6f1f0016
     |n
     Example: select the most relevant data subset of 20 images |n
     |s|sbased on model certainty, put the result into 'sample' subset |n
