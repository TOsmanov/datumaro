# Copyright (C) 2022 Intel Corporation
#
# SPDX-License-Identifier: MIT

from collections import defaultdict
from random import Random
from typing import List, Mapping, Optional, Tuple
import argparse

from datumaro.components.annotation import AnnotationType
from datumaro.components.cli_plugin import CliPlugin
from datumaro.components.extractor import DatasetItem, IExtractor, Transform
from datumaro.util import cast


class RandomSampler(Transform, CliPlugin):
    """
    Sampler that keeps no more than required number of items in the dataset.|n
    |n
    Notes:|n
    |s|s- Items are selected uniformly|n
<<<<<<< HEAD
    |s|s- Requesting a sample larger than the number of all images will \
    |s|sreturn all images|n
=======
    |s|s- Requesting a sample larger than the number of all images will|n
    |s|s|s|sreturn all images|n
>>>>>>> 6f1f0016
    |n
    Example: select subset of 20 images randomly|n

    .. code-block::

    |s|s%(prog)s -k 20 |n
<<<<<<< HEAD

=======
    |n
>>>>>>> 6f1f0016
    Example: select subset of 20 images, modify only 'train' subset|n

    .. code-block::

    |s|s%(prog)s -k 20 -s train
    """

    @classmethod
    def build_cmdline_parser(cls, **kwargs):
        parser = super().build_cmdline_parser(**kwargs)
        parser.add_argument('-k', '--count', type=int, required=True,
            help="Maximum number of items to sample")
        parser.add_argument('-s', '--subset', default=None,
            help="Limit changes to this subset (default: affect all dataset)")
        parser.add_argument('--seed', type=int,
            help="Initial value for random number generator")
        return parser

    def __init__(self, extractor: IExtractor, count: int, *,
            subset: Optional[str] = None, seed: Optional[int] = None):
        super().__init__(extractor)

        self._seed = seed
        self._count = count
        self._indices = None
        self._subset = subset

    def __iter__(self):
        if self._indices is None:
            rng = Random(self._seed)

            if self._subset:
                n = len(self._extractor.get_subset(self._subset))
            else:
                n = len(self._extractor)
            self._indices = rng.sample(range(n), min(self._count, n))
            self._indices.sort()

        idx_iter = iter(self._indices)

        try:
            next_pick = next(idx_iter)
        except StopIteration:
            if not self._subset:
                return
            else:
                next_pick = -1

        i = 0
        for item in self._extractor:
            if self._subset and self._subset != item.subset:
                yield item
            else:
                if i == next_pick:
                    yield item

                    try:
                        next_pick = next(idx_iter)
                    except StopIteration:
                        if self._subset:
                            next_pick = -1
                            continue
                        else:
                            return

                i += 1

class LabelRandomSampler(Transform, CliPlugin):
    """
    Sampler that keeps at least the required number of annotations of
    each class in the dataset for each subset separately.|n
    |n
    Consider using the "stats" command to get class distribution in
    the dataset.|n
    |n
    Notes:|n
<<<<<<< HEAD
    |s|s- Items can contain annotations of several selected classes \
        (e.g. 3 bounding boxes per image). The number of annotations in the \
        resulting dataset varies between max(class counts) and sum(class counts)|n
    |s|s- If the input dataset does not has enough class annotations, the result \
        will contain only what is available|n
    |s|s- Items are selected uniformly|n
    |s|s- For reasons above, the resulting class distribution in the dataset may \
        not be the same as requested|n
    |s|s- The resulting dataset will only keep annotations for \
        classes with specified count > 0|n
    |n
=======
    |s|s- Items can contain annotations of several selected classes|n
    |s|s|s|s(e.g. 3 bounding boxes per image). The number of annotations in the|n
    |s|s|s|sresulting dataset varies between max(class counts) and sum(class counts)|n
    |s|s- If the input dataset does not has enough class annotations, the result|n
    |s|s|s|swill contain only what is available|n
    |s|s- Items are selected uniformly|n
    |s|s- For reasons above, the resulting class distribution in the dataset may|n
    |s|s|s|snot be the same as requested|n
    |s|s- The resulting dataset will only keep annotations for|n
    |s|s|s|sclasses with specified count > 0|n |n
>>>>>>> 6f1f0016
    Example: select at least 5 annotations of each class randomly|n

    .. code-block::

<<<<<<< HEAD
    |s|s%(prog)s -k 5 |n

=======
    |s|s%(prog)s -k 5 |n |n
>>>>>>> 6f1f0016
    Example: select at least 5 images with "cat" annotations and 3 "person"|n

    .. code-block::

    |s|s%(prog)s -l "cat:5" -l "person:3"
    """

    @staticmethod
    def _parse_label_count(s: str) -> Tuple[str, int]:
        label, count = s.split(':', maxsplit=1)
        count = cast(count, int, default=None)

        if not label:
            raise argparse.ArgumentError(None, "Class name cannot be empty")
        if count is None or count < 0:
            raise argparse.ArgumentError(None,
                f"Class '{label}' count is invalid")

        return label, count

    @classmethod
    def build_cmdline_parser(cls, **kwargs):
        parser = super().build_cmdline_parser(**kwargs)
        parser.add_argument('-k', '--count', type=int, required=True,
            help="Minimum number of annotations of each class")
        parser.add_argument('-l', '--label', dest='label_counts',
            action='append', type=cls._parse_label_count,
            help="Minimum number of annotations of a specific class. "
                "Overrides the `-k/--count` setting for the class. "
                "The format is 'label_name:count' (repeatable)")
        parser.add_argument('--seed', type=int,
            help="Initial value for random number generator")
        return parser

    def __init__(self, extractor: IExtractor, *,
            count: Optional[int] = None,
            label_counts: Optional[Mapping[str, int]] = None,
            seed: Optional[int] = None):
        from datumaro.plugins.transforms import ProjectLabels

        count = count or 0
        label_counts = dict(label_counts or {})
        assert count or any(label_counts.values())

        new_labels = {}
        for label in extractor.categories()[AnnotationType.label]:
            label_count = label_counts.get(label.name, count)
            if label_count:
                new_labels[label.name] = label_count
        self._label_counts = { idx: count
            for idx, count in enumerate(new_labels.values()) }
        super().__init__(ProjectLabels(extractor, new_labels.keys()))

        self._seed = seed

        # for repeated calls
        self._selected_items: List[DatasetItem] = None

    def __iter__(self):
        if self._selected_items is not None:
            yield from self._selected_items
            return

        # Uses the reservoir sampling algorithm for each class
        # https://en.wikipedia.org/wiki/Reservoir_sampling

        def _make_bucket():
            # label -> bucket
            return { label: [] for label in self._label_counts }
        buckets = defaultdict(_make_bucket) # subset -> subset_buckets

        rng = Random(self._seed)

        for i, item in enumerate(self._extractor):
            labels = set(getattr(ann, 'label', None)
                for ann in item.annotations)
            labels.discard(None)
            for label in labels:
                if len(buckets[item.subset][label]) < self._label_counts[label]:
                    buckets[item.subset][label].append(item)
                else:
                    j = rng.randint(1, i)
                    if j <= self._label_counts[label]:
                        buckets[item.subset][label][j - 1] = item

        selected_items = {}
        for subset_buckets in buckets.values():
            for label_bucket in subset_buckets.values():
                for item in label_bucket:
                    if item:
                        selected_items.setdefault((item.id, item.subset), item)

        self._selected_items = selected_items.values()
        yield from self._selected_items<|MERGE_RESOLUTION|>--- conflicted
+++ resolved
@@ -19,24 +19,15 @@
     |n
     Notes:|n
     |s|s- Items are selected uniformly|n
-<<<<<<< HEAD
-    |s|s- Requesting a sample larger than the number of all images will \
-    |s|sreturn all images|n
-=======
     |s|s- Requesting a sample larger than the number of all images will|n
     |s|s|s|sreturn all images|n
->>>>>>> 6f1f0016
     |n
     Example: select subset of 20 images randomly|n
 
     .. code-block::
 
     |s|s%(prog)s -k 20 |n
-<<<<<<< HEAD
-
-=======
-    |n
->>>>>>> 6f1f0016
+    |n
     Example: select subset of 20 images, modify only 'train' subset|n
 
     .. code-block::
@@ -113,19 +104,6 @@
     the dataset.|n
     |n
     Notes:|n
-<<<<<<< HEAD
-    |s|s- Items can contain annotations of several selected classes \
-        (e.g. 3 bounding boxes per image). The number of annotations in the \
-        resulting dataset varies between max(class counts) and sum(class counts)|n
-    |s|s- If the input dataset does not has enough class annotations, the result \
-        will contain only what is available|n
-    |s|s- Items are selected uniformly|n
-    |s|s- For reasons above, the resulting class distribution in the dataset may \
-        not be the same as requested|n
-    |s|s- The resulting dataset will only keep annotations for \
-        classes with specified count > 0|n
-    |n
-=======
     |s|s- Items can contain annotations of several selected classes|n
     |s|s|s|s(e.g. 3 bounding boxes per image). The number of annotations in the|n
     |s|s|s|sresulting dataset varies between max(class counts) and sum(class counts)|n
@@ -136,17 +114,11 @@
     |s|s|s|snot be the same as requested|n
     |s|s- The resulting dataset will only keep annotations for|n
     |s|s|s|sclasses with specified count > 0|n |n
->>>>>>> 6f1f0016
     Example: select at least 5 annotations of each class randomly|n
 
     .. code-block::
 
-<<<<<<< HEAD
-    |s|s%(prog)s -k 5 |n
-
-=======
     |s|s%(prog)s -k 5 |n |n
->>>>>>> 6f1f0016
     Example: select at least 5 images with "cat" annotations and 3 "person"|n
 
     .. code-block::
